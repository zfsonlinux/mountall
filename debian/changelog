mountall (0.1.9) UNRELEASED; urgency=low

<<<<<<< HEAD
  * Flush standard output and error before spawning processes to make
    capturing logs easier (otherwise we end up repeating things still in
    the buffer).

 -- Scott James Remnant <scott@ubuntu.com>  Sun, 27 Sep 2009 14:50:48 -0700
=======
  * Always check the root filesystem if --force-fsck is used, regardless of
    passno.  LP: #435707.

 -- Colin Watson <cjwatson@ubuntu.com>  Mon, 05 Oct 2009 14:53:14 +0100
>>>>>>> bb6c1c1a

mountall (0.1.8) karmic; urgency=low

  [ Scott James Remnant ]
  * Further work on the fix from the previous version where the root
    filesystem would always be considered "local", retain that from the
    POV of the {virtual,local,remote}-filesystems events, but do mount
    the root straight away when it's virtual since there's no device to
    wait until it's ready.  LP: #431204.
  * If a remote filesystem is already mounted and doesn't need a remount,
    don't wait for a network device to come up.  LP: #430348.

  * Ignore single and double quotes in fstab device specifications, since
    mount -a used to.  LP: #431064.
  * Never write mtab when mounting a mount with showthroughs (ie. /var)
    and instead update mtab once we've moved it into place
    later.  LP: #434172.

  [ Kees Cook ]
  * src/mountall.c: rework nftw hooks to use a global for argument passing
    instead of using nested functions and the resulting trampolines that
    cause an executable stack.  LP: #434813.
  * debian/rules: revert powerpc exception, since the cause is fixed by
    removing the nested functions.

 -- Scott James Remnant <scott@ubuntu.com>  Wed, 23 Sep 2009 14:19:01 -0700

mountall (0.1.7) karmic; urgency=low

  * Build with -O2 on powerpc to work around wrong-code generation with -Os.
    LP: #432222.

 -- Matthias Klose <doko@ubuntu.com>  Tue, 22 Sep 2009 00:31:52 +0200

mountall (0.1.6) karmic; urgency=low

  [ Scott James Remnant ]
  * Restored mistakenly removed dh_installchangelogs & dh_installdocs.

  * Allow a further udev event for a block-device to retry swapon/mount
    after fsck has been already been completed for a prior event.
  * Massively reduce the pickyness of mountall when it comes to block
    devices; only expect ID_FS_USAGE and ID_FS_TYPE for dm and md devices,
    and don't actually expect the values.  For most people this won't make
    a difference, since we use UUID= anyway.  But for people with hardcoded
    /dev/sda1 in their fstab, which has multiple metadata, this won't break
    their boot.

  * Only include FHS filesystems in the {virtual,local,remote}-filesystems
    events.  This prevents an unmountable entry in fstab blocking things like
    starting D-Bus or the Network which are required to mount that filesystem.
    LP: #430880.
  * Never consider the root filesystem to be virtual or remote, even when
    it is, since we assert that it's already mounted so we don't have to
    take care of it.  LP: #431028.
  * Check whether filesystems mounted readonly when we start do not have
    "ro" in their fstab, before assuming we need to remount them.
    Readonly filesystems not in fstab (e.g. LiveCD, Wubi, etc.) never need
    remounting.  LP: #431028.
  * Only virtual filesystems will be mounted while the root filesystem is
    readonly, not filesystems such as /usr and /var.
  * fuse filesystems are never considered virtual, since they probably
    need devices, write access and the hand of god to be mounted.

  [ Colin Watson ]
  * Ignore errors from kill in mountall-net, since they're almost certainly
    just because mountall exited before we had a chance to kill it
    LP: #430755.

 -- Scott James Remnant <scott@ubuntu.com>  Wed, 16 Sep 2009 23:55:33 +0100

mountall (0.1.4) karmic; urgency=low

  [Johan Kiviniemi]
  * Don't run fsck when the device has already been marked ready.

  [Scott James Remnant]
  * Don't abort when we have nothing to copy into /dev and /var/run, or
    nothing to remove from /tmp

 -- Scott James Remnant <scott@ubuntu.com>  Wed, 16 Sep 2009 00:15:53 +0100

mountall (0.1.3) karmic; urgency=low

  * mount.ntfs and mount.ntfs-3g do not support the standard "-n" (no mtab)
    mount option, and error when passed.  Since the ntfs code is rather
    complex, and seems safe against failing to write to mtab, work around
    it in mountall and never pass -n to mount for ntfs and ntfs-3g
    filesystems 
  * Failure to check or mount a filesystem that's not critical to the boot
    no longer results in immediate termination of mountall.
  * Failure to mount a remote filesystem no longer results in immediate
    termination of mountall, since these may be retried when other interfaces
    are brought up.
  * Improved error message output on mountall failure, temporarily enabled
    output so important messages aren't lost.
  * Removed /forcefsck after checks are complete.

 -- Scott James Remnant <scott@ubuntu.com>  Tue, 15 Sep 2009 02:53:34 +0100

mountall (0.1.2) karmic; urgency=low

  * Unconditionally configure.

 -- Scott James Remnant <scott@ubuntu.com>  Tue, 15 Sep 2009 01:27:49 +0100

mountall (0.1.1) karmic; urgency=low

  * Fix build issue due to libnih being symlinks. 

 -- Scott James Remnant <scott@ubuntu.com>  Tue, 15 Sep 2009 00:56:12 +0100

mountall (0.1.0) karmic; urgency=low

  * Initial release.

 -- Scott James Remnant <scott@ubuntu.com>  Mon, 14 Sep 2009 23:21:05 +0100<|MERGE_RESOLUTION|>--- conflicted
+++ resolved
@@ -1,17 +1,15 @@
 mountall (0.1.9) UNRELEASED; urgency=low
 
-<<<<<<< HEAD
+  [ Scott James Remnant ]
   * Flush standard output and error before spawning processes to make
     capturing logs easier (otherwise we end up repeating things still in
     the buffer).
 
- -- Scott James Remnant <scott@ubuntu.com>  Sun, 27 Sep 2009 14:50:48 -0700
-=======
+  [ Colin Watson ]
   * Always check the root filesystem if --force-fsck is used, regardless of
     passno.  LP: #435707.
 
- -- Colin Watson <cjwatson@ubuntu.com>  Mon, 05 Oct 2009 14:53:14 +0100
->>>>>>> bb6c1c1a
+ -- Scott James Remnant <scott@ubuntu.com>  Sun, 27 Sep 2009 14:50:48 -0700
 
 mountall (0.1.8) karmic; urgency=low
 
