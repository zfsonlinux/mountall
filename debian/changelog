<<<<<<< HEAD
mountall (0.1.7~) UNRELEASED; urgency=low

  * Further work on the fix from the previous version where the root
    filesystem would always be considered "local", retain that from the
    POV of the {virtual,local,remote}-filesystems events, but do mount
    the root straight away when it's virtual since there's no device to
    wait until it's ready.  LP: #431204.
  * If a remote filesystem is already mounted and doesn't need a remount,
    don't wait for a network device to come up.  LP: #430348.

  * Ignore single and double quotes in fstab device specifications, since
    mount -a used to.  LP: #431064.
  * Never write mtab when mounting a mount with showthroughs (ie. /var)
    and instead update mtab once we've moved it into place
    later.  LP: #434172.

 -- Scott James Remnant <scott@ubuntu.com>  Mon, 21 Sep 2009 12:15:33 -0700
=======
mountall (0.1.7) karmic; urgency=low

  * Build with -O2 on powerpc to work around wrong-code generation with -Os.
    LP: #432222.

 -- Matthias Klose <doko@ubuntu.com>  Tue, 22 Sep 2009 00:31:52 +0200
>>>>>>> 89c18eb6

mountall (0.1.6) karmic; urgency=low

  [ Scott James Remnant ]
  * Restored mistakenly removed dh_installchangelogs & dh_installdocs.

  * Allow a further udev event for a block-device to retry swapon/mount
    after fsck has been already been completed for a prior event.
  * Massively reduce the pickyness of mountall when it comes to block
    devices; only expect ID_FS_USAGE and ID_FS_TYPE for dm and md devices,
    and don't actually expect the values.  For most people this won't make
    a difference, since we use UUID= anyway.  But for people with hardcoded
    /dev/sda1 in their fstab, which has multiple metadata, this won't break
    their boot.

  * Only include FHS filesystems in the {virtual,local,remote}-filesystems
    events.  This prevents an unmountable entry in fstab blocking things like
    starting D-Bus or the Network which are required to mount that filesystem.
    LP: #430880.
  * Never consider the root filesystem to be virtual or remote, even when
    it is, since we assert that it's already mounted so we don't have to
    take care of it.  LP: #431028.
  * Check whether filesystems mounted readonly when we start do not have
    "ro" in their fstab, before assuming we need to remount them.
    Readonly filesystems not in fstab (e.g. LiveCD, Wubi, etc.) never need
    remounting.  LP: #431028.
  * Only virtual filesystems will be mounted while the root filesystem is
    readonly, not filesystems such as /usr and /var.
  * fuse filesystems are never considered virtual, since they probably
    need devices, write access and the hand of god to be mounted.

  [ Colin Watson ]
  * Ignore errors from kill in mountall-net, since they're almost certainly
    just because mountall exited before we had a chance to kill it
    LP: #430755.

 -- Scott James Remnant <scott@ubuntu.com>  Wed, 16 Sep 2009 23:55:33 +0100

mountall (0.1.4) karmic; urgency=low

  [Johan Kiviniemi]
  * Don't run fsck when the device has already been marked ready.

  [Scott James Remnant]
  * Don't abort when we have nothing to copy into /dev and /var/run, or
    nothing to remove from /tmp

 -- Scott James Remnant <scott@ubuntu.com>  Wed, 16 Sep 2009 00:15:53 +0100

mountall (0.1.3) karmic; urgency=low

  * mount.ntfs and mount.ntfs-3g do not support the standard "-n" (no mtab)
    mount option, and error when passed.  Since the ntfs code is rather
    complex, and seems safe against failing to write to mtab, work around
    it in mountall and never pass -n to mount for ntfs and ntfs-3g
    filesystems 
  * Failure to check or mount a filesystem that's not critical to the boot
    no longer results in immediate termination of mountall.
  * Failure to mount a remote filesystem no longer results in immediate
    termination of mountall, since these may be retried when other interfaces
    are brought up.
  * Improved error message output on mountall failure, temporarily enabled
    output so important messages aren't lost.
  * Removed /forcefsck after checks are complete.

 -- Scott James Remnant <scott@ubuntu.com>  Tue, 15 Sep 2009 02:53:34 +0100

mountall (0.1.2) karmic; urgency=low

  * Unconditionally configure.

 -- Scott James Remnant <scott@ubuntu.com>  Tue, 15 Sep 2009 01:27:49 +0100

mountall (0.1.1) karmic; urgency=low

  * Fix build issue due to libnih being symlinks. 

 -- Scott James Remnant <scott@ubuntu.com>  Tue, 15 Sep 2009 00:56:12 +0100

mountall (0.1.0) karmic; urgency=low

  * Initial release.

 -- Scott James Remnant <scott@ubuntu.com>  Mon, 14 Sep 2009 23:21:05 +0100<|MERGE_RESOLUTION|>--- conflicted
+++ resolved
@@ -1,5 +1,4 @@
-<<<<<<< HEAD
-mountall (0.1.7~) UNRELEASED; urgency=low
+mountall (0.1.8~) UNRELEASED; urgency=low
 
   * Further work on the fix from the previous version where the root
     filesystem would always be considered "local", retain that from the
@@ -16,14 +15,13 @@
     later.  LP: #434172.
 
  -- Scott James Remnant <scott@ubuntu.com>  Mon, 21 Sep 2009 12:15:33 -0700
-=======
+
 mountall (0.1.7) karmic; urgency=low
 
   * Build with -O2 on powerpc to work around wrong-code generation with -Os.
     LP: #432222.
 
  -- Matthias Klose <doko@ubuntu.com>  Tue, 22 Sep 2009 00:31:52 +0200
->>>>>>> 89c18eb6
 
 mountall (0.1.6) karmic; urgency=low
 
