<<<<<<< HEAD
mountall (2.46) unstable; urgency=low

  * Fix a further remaining issue from 2.41: by fixing the missing 'mounted'
    events in 2.43, we have again introduced a case where mountall may block
    waiting for 'mounted MOUNTPOINT=/' to return before handling 'mounted
    MOUNTPOINT=/run' and emitting virtual-filesystems, thus causing
    dependency loops and long boot timeouts.  LP: #1078926.

 -- Steve Langasek <vorlon@debian.org>  Mon, 03 Dec 2012 23:44:16 +0000

mountall (2.45) unstable; urgency=low

  [ Serge Hallyn ]
  * mounted-dev.conf: leave consoles alone in a lxc or libvirt container
    (LP: #1075717)

 -- Steve Langasek <steve.langasek@ubuntu.com>  Wed, 28 Nov 2012 22:07:18 -0800

mountall (2.44) unstable; urgency=low

  * conf/{checkfs,checkroot-bootclean,checkroot,mountall-bootclean}.sh.conf,
    conf/{mountnfs-bootclean,mtab,bootmisc}.sh.conf: additional null jobs
    for compatibility with pre-existing sysvinit script names, so that the
    sysvinit scripts aren't run.  This speeds up the boot, improves
    compatibility with insserv, and guards against e.g.,
    mountall-bootclean.sh running after /run is already in use by ifupdown.

 -- Steve Langasek <vorlon@debian.org>  Fri, 16 Nov 2012 01:05:31 +0000

mountall (2.43) unstable; urgency=low

  * Fix a regression introduced in 2.41: parse_mountinfo() doesn't 
    generate a mounted event for a filesystem whose canonicalized
    mountpoint doesn't match the mountpoint specified in /etc/fstab.  So
    we still need to call mounted() explicitly for this case.  LP: #1059471.

 -- Steve Langasek <vorlon@debian.org>  Tue, 06 Nov 2012 01:03:12 -0800
=======
mountall (2.42ubuntu1) quantal; urgency=low

  * Adjust parsing of options so mountall doesn't strip options that are
    substrings of these strings (showthrough, optional, bootwait, nobootwait
    or timeout). This fixes the issue where timeo was getting stripped from
    nfs mounts. LP: #1041377.

 -- Dave Chiluk <dave.chiluk@canonical.com>  Wed, 19 Dec 2012 10:21:43 -0600
>>>>>>> e8c38f1a

mountall (2.42) unstable; urgency=low

  [ Andy Whitcroft ]
  * Add support for mounting the efivars filesystem onto
    /sys/firmware/efi/efivars.  LP: #1063061.

  [ Steve Langasek ]
  * mount events now happen so much in parallel that /etc/mtab may not get
    updated due to races between 'mounted' events.  Explicitly track the
    list of mounts that are in need of fake-remounting and make sure mount -f
    gets called for them if they missed the boat. LP: #1060296

 -- Steve Langasek <vorlon@debian.org>  Tue, 09 Oct 2012 12:32:56 -0700

mountall (2.41) unstable; urgency=low

  [ Alexander Achenbach ]
  * Don't block other, unrelated mounts from being processed while one
    mount is blocked on its mounting signal to process.  LP: #643289.

  [ Steve Langasek ]
  * Likewise, allow 'mounted' signals to be processed in parallel with
    other unrelated mounts.

 -- Steve Langasek <vorlon@debian.org>  Tue, 25 Sep 2012 23:21:59 -0700

mountall (2.40) unstable; urgency=low

  * Add /run/user as a default mountpoint, in support of $XDG_RUNTIME_DIR.
    LP: #894391.

 -- Steve Langasek <vorlon@debian.org>  Fri, 31 Aug 2012 19:55:01 -0700

mountall (2.39) unstable; urgency=low

  * Adjust parsing of device names so that network mounts pointing to the
    server's root don't have the path mis-normalized to the empty string.
    Thanks to Damien Churchill <damien.churchill@ukplc.net> for the initial
    implementation.  LP: #809221.
  * Add compatibility jobs with names to match the historic sysvinit init
    scripts, so that startpar can DTRT.

 -- Steve Langasek <vorlon@debian.org>  Fri, 31 Aug 2012 18:31:19 +0000

mountall (2.38) unstable; urgency=low

  * Counterproductively document in debian/copyright the license of files in
    intl that form no part of the binary package, to get through the Debian
    NEW queue.

 -- Steve Langasek <vorlon@debian.org>  Sat, 30 Jun 2012 11:44:59 -0700

mountall (2.37) unstable; urgency=low

  * Initial upload to Debian.
  * Document the branch location with Vcs-Bzr.
  * Mark myself as maintainer, with Scott and James as uploaders.
  * Drop maintainer scripts, only used for upgrades from natty and earlier
    and no longer relevant post-precise.
  * Replace build flag handling in debian/rules with debhelper compat 9 and
    dpkg-buildflags.
  * Remove extra space in fsck progress message.  LP: #573304.
  * Adjust build-dependencies for the differing plymouth -dev package name
    in Debian vs. Ubuntu.
  * Fix an inverted check for whether the change-mount mntctl has a
    different device name.
  * Update standards-version to 3.9.3.
  * debian/copyright: copyright-format 1.0, and link explicitly to the GPL-2
    license file since that's what applies.

  [ Raphaël Pinson ]
  * Honor nobootwait option for /var/* and /usr/* remote filesystems.
    LP: #654545

  [ Eelco Dolstra ]
  * Install the SIGUSR1 signal handler before daemonizing mountall, so that
    there's no race with signals from network interfaces being brought up.
    LP: #960079.

  [ Adam Gleichsner ]
  * Add options to mountall(8) manual page.  LP: #805509.

 -- Steve Langasek <vorlon@debian.org>  Thu, 28 Jun 2012 19:35:33 +0000

mountall (2.36) precise; urgency=low

  * If no specific fsck.* checker is found for a given filesystem type
    (except for a short list where we know that checkers really should be
    present), skip checking that filesystem rather than emitting scary error
    messages (LP: #838091).  This duplicates some logic from 'fsck -A', but
    that seems reasonable given mountall's purpose.

 -- Colin Watson <cjwatson@ubuntu.com>  Thu, 12 Apr 2012 18:58:16 +0100

mountall (2.35) precise; urgency=low

  * conf/mounted-tmp.conf: Mount an 1 MiB tmpfs on /tmp/ if /tmp has less than
    1 MB of space, so that booting has a chance of succeeding with a full
    disk. Ubuntu up to 8.04 LTS already had this, but this got lost in
    between. (LP: #932598)

 -- Martin Pitt <martin.pitt@ubuntu.com>  Thu, 08 Mar 2012 11:57:29 +0100

mountall (2.34) precise; urgency=low

  * Change conf/mounted-debugfs.conf to run the chmod in a || true.
    This is to avoid showing an "Event failed" message in containers
    where apparmor denies access to /sys/kernel/debug.
    Having that job always success shouldn't make any difference as it's
    not running anything after that chmod and /sys/kernel/debug is indeed
    mounted.

 -- Stéphane Graber <stgraber@ubuntu.com>  Wed, 15 Feb 2012 12:54:40 -0500

mountall (2.33) precise; urgency=low

  * Mark mountall as Multi-Arch: foreign to allow for upstart to be
    installable with multi-arch (needed for armhf containers on x86)

 -- Stéphane Graber <stgraber@ubuntu.com>  Thu, 02 Feb 2012 13:09:51 -0500

mountall (2.32) precise; urgency=low

  [ Steve Langasek ]
  * Drop /lib/init/rw from /lib/init/fstab, since this is now always a symlink
    to /run.

  [ James Hunt ]
  * src/mountall.c: mounted(): Add cast to appease gcc 4.6.2.

  [ Stéphane Graber ]
  * src/mountall.c: mount_policy(): Ignore mount points if there is already a
    mounted child (required for lxc(7) to ignore mounts such as /dev). 

 -- James Hunt <james.hunt@ubuntu.com>  Thu, 05 Jan 2012 16:07:12 +0000

mountall (2.31) oneiric; urgency=low

  * Added com.ubuntu.Mountall.server interface. Implemented the mntctl command
    with 4 commands: 1. StopTimer 2. RestartTimer 3. ChangeMountDevice 4.
    Version.
  * Fixed the coding style bugs in the "timeout" option related code. Also
    removed a break from the is_device_ready () to get the "device-not-ready"
    event for all the devices which are marked with the timeout option and
    which are not ready by the time the timer expires.
  * Added debian/initramfs/Makefile.am to install mountall.initramfs-hook as
    an initramfs hook that installs mntctl, mountall and other files needed by
    an event driven initramfs. Also added
    debian/initramfs/upstart-jobs/Makefile.am to install the upstart-jobs
    related to mountall in the event driven initramfs. The current
    mountall.conf execute as an upstart job in place of the "local" script in
    the non-event driven initramfs
    
 -- Surbhi Palande <surbhi.palande@canonical.com>  Fri, 15 Jul 2011 13:32:33 +0100

mountall (2.30) oneiric; urgency=low

  * conf/mounted-dev.conf: Stop copying /lib/udev/devices/. udevd already does
    that, and with devtmpfs it's obsolete now anyway.
  * conf/mounted-dev.conf: Create a /dev/shm → /run/shm symlink, while our
    eglibc is still looking for it in /dev/.

 -- Martin Pitt <martin.pitt@ubuntu.com>  Thu, 14 Jul 2011 09:14:15 +0200

mountall (2.29) oneiric; urgency=low

  * Don't actually try to migrate /var/run in /etc/init/mounted-run.conf,
    since / isn't guaranteed to be mounted read-write at the time /run is
    mounted.  Handle this in the initscripts shutdown scripts instead.
  * Handle clean up of the obsolete /etc/init/mounted-varrun.conf conffile.

 -- Steve Langasek <steve.langasek@ubuntu.com>  Wed, 13 Jul 2011 23:53:09 +0000

mountall (2.28) oneiric; urgency=low

  [ Colin Watson ]
  * Mount /run, /run/lock, and /run/shm rather than /var/run, /var/lock, and
    /var/shm.  Handle migration of the old locations to symlinks.

 -- Steve Langasek <steve.langasek@ubuntu.com>  Wed, 13 Jul 2011 13:30:31 -0700

mountall (2.27) oneiric; urgency=low

  * Resolve wording error when checking disks.

 -- Brian Murray <brian@ubuntu.com>  Wed, 06 Jul 2011 12:46:36 +0200

mountall (2.26) oneiric; urgency=low

  * Correct grammar on user-visible strings
    (LP: #572016)

 -- Bryce Harrington <bryce@ubuntu.com>  Tue, 07 Jun 2011 12:16:22 -0700

mountall (2.25ubuntu1) natty; urgency=low

  * Fixed two errors found while browsing the code: 1) find_mount("/") returns
    NULL when / is not found, so cannot access root->mounted. 2) the
    information message about the dev_wait_timeout should be printed after
    dev_wait_timeout is initialized properly.

 -- Surbhi Palande <surbhi.palande@canonical.com>  Wed, 13 Apr 2011 12:59:22 +0300

mountall (2.25) natty; urgency=low

  * src/mountall.c: ignore ureadahead's potential mount of
    /var/lib/ureadahead/debugfs (LP: #736512).

 -- Kees Cook <kees@ubuntu.com>  Sat, 19 Mar 2011 16:46:02 -0700

mountall (2.24) natty; urgency=low

  [ Colin Watson ]
  * Update mountall's version number; it was last updated at 2.15.

  [ Surbhi Palande ]
  * Added a command line option dev-wait-time which specifies the time that
    mountall needs to wait for a device to get ready. The default value for the
    wait is 30 seconds.
    (LP: #595904)

 -- Bryce Harrington <bryce@ubuntu.com>  Mon, 07 Mar 2011 16:50:04 -0800

mountall (2.23) natty; urgency=low

  * conf/mounted-proc.conf: switch sensitive entries in /proc to be
    mode 0400 to help slightly resist certain kernel heap attacks.

 -- Kees Cook <kees@ubuntu.com>  Mon, 07 Mar 2011 10:12:18 -0800

mountall (2.22) natty; urgency=low

  * conf/mounted-debugfs.conf: since this filesystem should not be used on
    production systems (https://lkml.org/lkml/2011/2/22/372) we should
    transition to removing it. As a first step, make the tree only
    accessible to the root user.

 -- Kees Cook <kees@ubuntu.com>  Tue, 22 Feb 2011 13:25:25 -0800

mountall (2.21) natty; urgency=low

  * conf/mounted-tmp.conf: find is needed from /usr, so delay this and
    try again when /usr is mounted. LP: #655447

 -- Clint Byrum <clint@ubuntu.com>  Fri, 04 Feb 2011 15:47:59 -0800

mountall (2.20+nmu1) natty; urgency=low

  * Non-maintainer upload.
  * src/mountall Change an output string to be grammatically correct;
    (thanks, Julie Lyrae; LP: #685009).

 -- Chris Wilson <afrowildo@gmail.com>  Wed, 15 Dec 2010 19:50:48 +0000

mountall (2.20) natty; urgency=low

  * Don't try to remove /dev/.udev/rules.d/root.rules when running inside
    fakechroot (thanks, Piotr Roszatycki; LP: #675269).
  * Consider gfs2 filesystems to be remote (thanks, Steve Wilson;
    LP: #582278).
  * Consider ceph filesystems to be remote (thanks, Ravi Pinjala;
    LP: #677960).

 -- Colin Watson <cjwatson@ubuntu.com>  Mon, 29 Nov 2010 16:44:44 +0000

mountall (2.19) maverick; urgency=low

  * Fix infinite loop when one of mountall's private mount options is
    followed by a comma, and guard against other reasons why cut_options
    might end up comparing a zero-length option (LP: #649591).

 -- Colin Watson <cjwatson@ubuntu.com>  Tue, 28 Sep 2010 09:35:11 +0100

mountall (2.18) maverick; urgency=low

  [ Dustin Kirkland ]
  * conf/mounted-varrun.conf: seed /var/run/motd on boot, to ensure that
    initial logins are quick, LP: #587858

  [ Steve Langasek ]
  * Don't check /etc/environment for locale settings; this is an obsolete
    usage we transitioned away from years ago.
  * Add LC_ALL to the list of exported locale variables.

  [ Colin Watson ]
  * Flush standard output and error before daemonising, so that we don't get
    three copies of our early debug output.
  * If a mountpoint is a symlink to another mountpoint, add a dependency on
    the link target rather than trying to mount it again and failing
    (LP: #541512).

 -- Colin Watson <cjwatson@ubuntu.com>  Fri, 24 Sep 2010 10:52:20 +0100

mountall (2.17) maverick; urgency=low

  * SECURITY UPDATE: do not leave writable udev rules file around.
    - src/mountall.c: set umask correctly (LP: #591807).
    - debian/preinst: remove boot-time udev rules file.
    - CVE-2010-2961

 -- Kees Cook <kees@ubuntu.com>  Wed, 01 Sep 2010 15:20:14 -0700

mountall (2.16) maverick; urgency=low

  * conf/mountall.conf: set $LANG so that messages appearing in plymouth are
    translated (LP: #569365); this is a temporary workaround until upstart is
    fixed to pass the appropriate env vars to all init scripts

 -- Adrien Cunin <adri2000@ubuntu.com>  Tue, 24 Aug 2010 20:47:33 +0200

mountall (2.15) lucid-proposed; urgency=low

  [ Scott James Remnant ]
  * Fix an obvious thinko error that meant that the "I"gnore fsck error key
    for a "hard" failure was ignored.
  * When cancelling filesystem checks, only cancel those that are actually
    checking filesystems; otherwise those that are merely verifying the
    superblock will return an "unrecoverable error" rather than "cancelled".
    LP: #577331.

  [ Steve Langasek ]
  * Only send plymouth a progress update when there's actual progress to
    report; otherwise we flood plymouthd with redundant events, and the
    progress will spin for minutes after the fsck itself is finished.  Thanks
    to Tero Mononen and Anders Kaseorg for the patch.  LP: #571707.

 -- Steve Langasek <steve.langasek@ubuntu.com>  Sun, 09 May 2010 01:04:24 +0200

mountall (2.14) lucid; urgency=low

  [ Scott James Remnant ]
  * Flush updates to Plymouth before emitting Upstart events, in case
    the event kills Plymouth.  LP: #559761.
  * Don't mark a filesystem "nodev" just because it's got "none" in the
    device column; this will block the "virtual-filesystems" event which
    is the one that can't use Plymouth to prompt.  LP: #507881.
  * When cancelling in-progress fsck, don't deference the NULL mount
    record.  LP: #562811.
  * mountall is missing a very important line of code that increases the
    udev buffer size; without this it's possible we may miss events during
    busy periods.  LP: #561390.

  [ Steve Langasek ]
  * If we're not marking all nodev filesystems as virtual, we need to
    at least mark our placeholder filesystem entries (type=none && dev=none)
    this way.

 -- Steve Langasek <steve.langasek@ubuntu.com>  Sun, 25 Apr 2010 23:36:01 +0100

mountall (2.13) lucid; urgency=low

  [ Scott James Remnant ]
  * Once a mountpoint has been skipped, don't try and mount it again
    (unless the udev device actually shows up).  LP: #553290.
  * Skipping a filesystem means we should also skip anything that depends
    on that (ie. skip /usr/local when skipping /usr).
  * Don't skip filesystems due to timeout when Plymouth not available.

  * Don't run mount, swapon or fsck while there's an uncleared error on
    the filesystem.  LP: #501801.

  * Don't display the filesystem check message when an fsck completes
    without needing to check the filesystem.  LP: #564434.

 -- Steve Langasek <steve.langasek@ubuntu.com>  Mon, 19 Apr 2010 00:15:58 -0700

mountall (2.12) lucid; urgency=low

  [ Scott James Remnant ]
  * Generate mountall.pot file at build-time, rather than shipping a
    hopelessly out of date copy in the source package.  LP: #559997.

  [ Colin Watson ]
  * Fix typo in "Press C" message.

  [ Alberto Milone ]
  * Pass a localised string to plymouth in plymouth_progress (LP: #553954).

 -- Steve Langasek <steve.langasek@ubuntu.com>  Thu, 15 Apr 2010 08:42:10 +0000

mountall (2.11) lucid; urgency=low

  [ Scott James Remnant ]
  * conf/mounted-*.conf: Add defaults for $MOUNTPOINT just in case somebody
    tries to run this by hand.  LP: #557177.

  [ Dustin Kirkland ]
  * conf/mounted-varrun.conf: drop initial motd creation, as this is now
    handled entirely dynamically by /etc/update-motd.d/* scripts, with
    this part specifically handled by base-files's 00-header,
    LP: #516293

 -- Dustin Kirkland <kirkland@ubuntu.com>  Fri, 09 Apr 2010 13:50:29 -0500

mountall (2.10) lucid; urgency=low

  * Rework the Plymouth connection logic; one needs to attach the client to
    the event loop *after* connection otherwise you don't get disconnection
    notification, and one needs to actually actively disconnect in the
    disconnection handler.
  * For safety and sanity reasons it becomes much simpler to create the
    ply_boot_client when we connect, and free it on disconnection.  Thus the
    presence or not of this struct tells us whether we're connected or not.
    LP: #524708.
  * Flush the plymouth connection before closing it and exiting, otherwise
    updates may be pending and the screen have messages that confuse people
    while X is starting (like fsck at 90%).  LP: #487744.

  * Replace the modal plymouth prompt for error conditions with code that
    continues working in the background while prompting.  This most benefits
    the old "Waiting for" message, which can now allow you to continue to
    wait and it can solve itself.  LP: #527666, #545435.
  * Integrate fsck progress updates into the same mechanism.
  * Allow fsck messages to be translated.  LP: #390740.
  * Change fsck message to be a little less alarming.  LP: #545267.
  * Add hard dependency on Plymouth; without it running, mountall will
    ignore any filesystem which doesn't show up within a few seconds or that
    fails to fsck or mount.  If you don't want graphical splash, you simply
    need not install themes.

  * Improve set of messages seen with --verbose, and ensure all visible
    messages are marked for translation.  LP: #446592.
  * Reduce priority of failed to mount error for remote filesystems since
    we try again, and this just spams the console.  LP: #504224. 

  * Keep hold of the dev_t when parsing /proc/self/mountinfo, then after
    mounting /dev (or seeing that it's mounted) create a quick udev rules
    file that adds the /dev/root symlink to this device.  LP: #527216.
  * Do not try and update /etc/mtab when it's a symbolic link.  LP: #529993.
  * Remove odd -a option from mount calls, probably a C&P error from the
    fsck code long ago.  LP: #537135.
  * Wait for Upstart to acknowledge receipt of events, even if we don't
    hang around for them to be handled.
  * Always run through try_mounts() at least once.  LP: #537136.
  * Don't keep mountall running if the only remaining unmounted filesystems
  * 

 -- Scott James Remnant <scott@ubuntu.com>  Wed, 31 Mar 2010 19:37:31 +0100

mountall (2.9) lucid; urgency=low

  * debian/control: per Scott, don't use pre-depends anymore, just regular
    depends.  LP: #540091.

 -- Steve Langasek <steve.langasek@ubuntu.com>  Tue, 30 Mar 2010 11:58:20 -0700

mountall (2.8) lucid; urgency=low

  * src/mountall.c:
    - Flush the D-Bus connection queue before exiting, otherwise we can
      end up leaving important events like "filesystem" in the memory queue
      without ever sending it on the socket.  LP: #533054.
    - Move the message about disks being checked here from plymouth.
  * configure.ac:
    - Now that it's upstream, there's a proper ply-boot-client.pc file for
      the boot client library we want.
  * src/Makefile.am:
    - Which means we don't need to manually include -lplybootclient (the
      library changed names anyway)
  * debian/control:
    - Bump build-dependency

 -- Scott James Remnant <scott@ubuntu.com>  Fri, 12 Mar 2010 18:22:51 +0000

mountall (2.7) lucid; urgency=low

  * src/mountall.c:
    - Prepend "keys:" to messages which require user interaction in
      plymouth.

 -- Alberto Milone <alberto.milone@canonical.com>  Thu, 04 Mar 2010 16:02:04 +0100

mountall (2.6) lucid; urgency=low

  * debian/control: add versioned-dependency on coreutils to get "cp -n"
    LP: #527829.

 -- Scott James Remnant <scott@ubuntu.com>  Fri, 26 Feb 2010 16:16:24 +0000

mountall (2.5) lucid; urgency=low

  * conf/mounted-dev.conf:
    - Go back to copying from /lib/udev/devices, this is much faster for
      the devtmpfs case since almost all devices will already exist.
      LP: #507162.
  * src/mountall.c:
    - If we mount something new over /dev, we need to make /dev/console and
      /dev/null again as otherwise the whole system falls apart (even init).
      LP: #513919. 

 -- Scott James Remnant <scott@ubuntu.com>  Wed, 17 Feb 2010 11:56:41 +0000

mountall (2.4) lucid; urgency=low

  * conf/mountall-net.conf: only send SIGUSR1 to the main process, not to
    any pre-start or post-stop script we might have; killing the post-stop
    script with -USR1, though an unlikely race to hit, is definitely wrong.
    LP: #506902.

  [ Johan Kiviniemi ]
  * src/mountall.c: The mount table needs to exist for parse_filesystems
    - parse_filesystems() could call mount_proc(), which would call
      find_mount() and segfault.  LP: #503212.
  * src/mountall.c: Handle TAG_UNKNOWN.  LP: #505748.
  * src/mountall.c: Ensure boredom_timer is set to NULL when freeing
  * src/mountall.c: Default to no action for boredom query if prompt fails.
    LP: #505530.

 -- Steve Langasek <steve.langasek@ubuntu.com>  Thu, 14 Jan 2010 05:30:13 -0800

mountall (2.3) lucid; urgency=low

  * conf/mounted-dev.conf: even with devtmpfs we need to make a few symlinks
    (/dev/fd, /dev/std{in,out,err})

 -- Scott James Remnant <scott@ubuntu.com>  Thu, 24 Dec 2009 02:35:35 +0000

mountall (2.2) lucid; urgency=low

  * Allow the "nobootwait" option for virtual devices too (which we
    ordinarily wait for all of).

 -- Scott James Remnant <scott@ubuntu.com>  Wed, 23 Dec 2009 03:59:45 +0000

mountall (2.1) lucid; urgency=low

  * Still having problems with the mount-point tagging that decides whether
    a given filesystem is virtual, local or remote.  Apply further fixes
    in an attempt to reduce problems:
    - don't use the prior fstab entry of virtual filesystems when the
      device spec matches the filesystem type (as well as "none")
    - inherit local and remote tags of device parents and prior fstab entries
      as well as mountpoint parents
    - fix inheritance to also work when fstab is out-of-order (e.g. /mnt/proc
      before /proc)
  * Don't assert() when skip_mount() called on a filesystem that needs to
    be remounted.
  * Don't trigger the swap event more than once.
  * Skipping a mount doesn't increase our changes of mounting other
    filesystems, it just means we'll enter an infinite loop of trying to
    mount the filesystem we just skipped!
  * Mountpoints not listed in /etc/fstab should be recorded with the options
    they were mounted with, not "defaults", otherwise we'll attempt to
    remount them if read-only.
  * Start maintenance shell should mountall crash.

 -- Scott James Remnant <scott@ubuntu.com>  Tue, 22 Dec 2009 18:48:13 +0000

mountall (2.0) lucid; urgency=low

  [ Scott James Remnant ]
  * "mount" event changed to "mounting", to make it clear it happens
    before the filesystem is mounted.  Added "mounted" event which
    happens afterwards.
  * Dropped the internal hooks, these are now better handled by Upstart
    jobs on the "mounted" event.
  * Dropped the call to restorecon for tmpfs filesystems, this can also be
    handled by an Upstart job supplied by SELinux now.
    - mounted-dev.conf replaces /dev hook, uses MAKEDEV to make devices.
    - mounted-varrun.conf replaces /var/run hook
    - mounted-tmp.conf replaces /tmp hook.
      + Hook will be run for any /tmp mountpoint.  LP: #478392.
      + Switching back to using "find" fixes $TMPTIME to be in days again,
        rathern than hours.  LP: #482602
  * Try and make mountpoints, though we only care about failure if the
    mountpoint is marked "optional" since otherwise the filesystem might
    make the mountpoint or something.
  * Rather than hiding the built-in mountpoints inside the code, put them
    in a new /lib/init/fstab file; that way users can copy the lines into
    /etc/fstab if they wish to override them in some interesting way.
  * Now supports multiple filesystem types listed in fstab, the whole
    comma-separated list is passed to mount and then /proc/self/mountinfo
    is reparsed to find out what mount actually did.
    * /dev will be mounted as a devtmpfs filesystem if supported by the
      kernel (which then does not need to run the /dev hook script).
  * Filesystem checks may be forced by adding force-fsck to the kernel
    command-line.
  * Exit gracefully with an error on failed system calls, don't infinite
    loop over them.  LP: #469985.
  * Use plymouth for all user communication, replacing existing usplash and
    console code;
    * When plymouth is running, rather than exiting on failures, prompt the
      user as to whether to fix the problem (if possible), ignore the problem,
      ignore the mountpoint or drop to a maintenance shell.  LP: #489474.
    * If plymouth is not running for whatever reason, the fallback action
      is always to start the recovery shell.
  * Adjust the set of filesystems that we wait for by default: LP: #484234.
    * Wait for all local filesystems, except those marked with the
      "nobootwait" option.
    * Wait for remote filesystems mounted as, or under, /usr or /var, and
      those marked with the "bootwait" option.
  * Always try network mount points, since we allow them to fail silently;
    SIGUSR1 now simply retries them once more.  LP: #470776.
  * Don't retry devices repeatedly.  LP: #480564.
  * Added manual pages for the events emitted by this tool.

  [ Johan Kiviniemi ]
  * Start all fsck instances in parallel, but set their priorities so that
    thrashing is avoided.  LP: #491389.

 -- Scott James Remnant <scott@ubuntu.com>  Mon, 21 Dec 2009 23:09:23 +0000

mountall (1.1) lucid; urgency=low

  * Update to use external libnih.
  * Updated autoconf details at same time to match libnih.
  * rcS is a job, not an event.  LP: #456806.

 -- Scott James Remnant <scott@ubuntu.com>  Sun, 29 Nov 2009 20:16:10 +0000

mountall (1.0) karmic; urgency=low

  [ Kees Cook ]
  * Call out to restorecon after mounting tmpfs filesystems.  LP: #456942.

  [ Johan Kiviniemi ]
  * Fix a bug introduced by the 0.2.6 change. In certain situations, we’d
    quit even though we’re still waiting for some filesystems to be
    mounted.  LP: #456806.

  [ Scott James Remnant ]
  * Don't clear the splash screen when we're waiting for filesystems,
    instead just output following whatever else is there.  In non-verbose
    mode this won't look any different, but it means we don't clear previous
    verbose mode text.  LP: #458389.
  * Only update the "waiting for one or more mounts" text if there's actually
    a change in the set we're waiting for; this removes the need for a CLEAR
    this case anyway.
  * Don't say we're waiting for mounts we're, in fact, not waiting
    for.  LP: #459859.
  * Stop mountall (normally) when entering recovery mode.  LP: #458060.

  * Clean up source tarball.  LP: #460348.

 -- Scott James Remnant <scott@ubuntu.com>  Mon, 26 Oct 2009 09:30:41 +0000

mountall (0.2.6) karmic; urgency=low

  * Fix the bug where we never realise that we're down, because the
    fact the filesystem is mounted is updated from /proc/self/mountinfo
    rather than internally.  LP: #456806.

 -- Scott James Remnant <scott@ubuntu.com>  Wed, 21 Oct 2009 16:19:36 +0100

mountall (0.2.5) karmic; urgency=low

  * Filesystem check progress reporting, including cancellation.  LP: 446596.
  * When we're waiting for a mountpoint, if a few seconds of inactivity
    passes, report what we're waiting for and allow Escape to drop you to
    a recovery shell.
  * Start usplash for filesystem check progress reporting or when we've
    been waiting for more than a few seconds.  LP: #431184.

  * Hide error removing /forcefsck, people mis-report this as a bug and
    don't tell us the error above it.
  * Don't call mount.ecryptfs or mount.aufs when adding an entry for
    /etc/mtab; these helpers are broken and do not support the -f argument.
    This means your passphrase may end up in /etc/mtab, blame them not me.
    LP: #431954, #443080.
  * Unlink /etc/mtab~ after creating/truncating /etc/mtab and before writing
    mtab entries.  LP: #431865.
  * Stop the recovery shell if the user runs shutdown within it, so we
    don't run mountall again.  LP: #452196.
  * If the root filesystem check fails, we'll need to reboot, so just have
    the recovery shell script do that.

  * Post-review logic fixes.

 -- Scott James Remnant <scott@ubuntu.com>  Tue, 20 Oct 2009 12:19:16 +0100

mountall (0.2.2) karmic; urgency=low

  [ Steve Langasek ]
  * Don't emit the local-filesystem signal until after virtual filesystems
    are also done mounting.  LP: #448981.

  [ Robert Gerlach ]
  * Fix segfault when root filesystem missing from fstab, or listed
    as /dev/root.  LP: #448323.

  [ Johan Kiviniemi ]
  * Don’t queue filesystem check when either device or type is "none".

  [ Scott James Remnant ]
  * Removed /srv from the list of "essential" mountpoints.  LP: #448267.
  * Allow overriding of the above list by using the "bootwait" and
    "nobootwait" fstab options, e.g.

    LABEL=foo /home ext4 nobootwait 0 0

  * Mount /proc before attempting to parse /proc/filesystems.  LP: #447947.
  * Further improvements to event tagging of filesystems.  A virtual bootwait
    filesystem underneath a local or remote filesystem inherits that tag,
    a local bootwait filesystem underneath a remote filesystem inherits that
    tag, remote filesystems do not inherit them.  LP: #447654.

  * Replace previous hardcoded "arch specific" flag for /spu with an
    "optional" fstab mount option.
  * Made binfmt_misc,fusectl, debugfs, securityfs and /lib/init/rw optional
    as well.
  * Check whether the mountpoint of optional fstab entries exists before
    trying to mount, and skip over that if it doesn't.  LP: #447525.

  * Keep /proc/self/mountinfo open, if it changes while we're running,
    update the knowledge of the mount table and what's mounted.  That
    way if something else mounts it while mountall running, you'll still
    get events and mountall will still exit.
  * Try mounts again if another network device comes up while we were
    waiting.

 -- Scott James Remnant <scott@ubuntu.com>  Tue, 13 Oct 2009 02:17:47 +0100

mountall (0.2.1) karmic; urgency=low

  * Make mountall recognize that *remote* filesystems are still remote, given
    that their parent fs is almost always local.  LP: #447654.

 -- Steve Langasek <steve.langasek@ubuntu.com>  Fri, 09 Oct 2009 19:17:42 -0700

mountall (0.2.0) karmic; urgency=low

  [ Colin Watson ]
  * Always check the root filesystem if --force-fsck is used, regardless of
    passno.  LP: #435707.

  [ Johan Kiviniemi ]
  * Have each fsck instance create a lock for each underlying physical device.
    If you have a single disk or RAID, all filesystem checks will happen
    sequentially in order to avoid thrashing.  On more complex configurations,
    you’ll benefit from the parallel checks mountall has been doing all along.
    LP: #434974.

  [ Scott James Remnant ]
  * Flush standard output and error before spawning processes to make
    capturing logs easier (otherwise we end up repeating things still in
    the buffer), and before calling exec().
  * Turn the code upside down so that each mount knows what it's waiting
    for, and allow multiple dependencies.  This makes the code much more
    readable putting the "policy" in a single function, and will make it
    much easier in future when this is done by Upstart.
  * For kernel filesystems listed in fstab, honour the order that they
    are listed in fstab.  LP: #432571, #433537, #436796
  * Always create new swap partition mounts for each fstab entry, don't
    treat them as updating the same.  LP: #435027.
  * Virtual filesystems under local or remote filesystems (and local under
    remote) don't delay the virtual or local events.  LP: #431040.
  * Simplify event emission, this has the advantage that we can now output
    what mount points we're waiting for and what they are waiting for as
    well.
  * Fixed issue with trailing slashes.  LP: #443035.
  * Only run hooks if the filesystem was not already mounted.  LP: #444252.
  * Don't clean up /tmp when run without --tmptime argument.
  * Ignore loop and ram devices until ready.  LP: #441454.
  * Add options to binfmt_misc filesystem, which will probably cause it to
    be mounted on boot as well.
  * Synchronously mount local and virtual filesystems, I suspect this is
    the real cause behind the XFS races as one will modprobe and the other
    will not (and fail).  LP: #432620.
  * Synchronously activate swap to avoid out of memory issues when checking
    the root filesystem.
  * Enumerate existing udev devices on startup, so we don't always have to
    see udev be coldplugged.
  * Don't break on general errors for non-essential filesystems.
    LP: #441144.
  * Don't repeat attempts to mount a filesystem without having first
    succeded to mount another.
  * Still restart mountall even if the recovery shell fails.
  * Don't queue filesystem check when device is "none", or missing, or the
    filesystem is marked nodev.
  * Generate a "mount" event before mounting a filesystem, and wait for its
    effects to complete.

 -- Scott James Remnant <scott@ubuntu.com>  Fri, 09 Oct 2009 16:50:46 +0100

mountall (0.1.8) karmic; urgency=low

  [ Scott James Remnant ]
  * Further work on the fix from the previous version where the root
    filesystem would always be considered "local", retain that from the
    POV of the {virtual,local,remote}-filesystems events, but do mount
    the root straight away when it's virtual since there's no device to
    wait until it's ready.  LP: #431204.
  * If a remote filesystem is already mounted and doesn't need a remount,
    don't wait for a network device to come up.  LP: #430348.

  * Ignore single and double quotes in fstab device specifications, since
    mount -a used to.  LP: #431064.
  * Never write mtab when mounting a mount with showthroughs (ie. /var)
    and instead update mtab once we've moved it into place
    later.  LP: #434172.

  [ Kees Cook ]
  * src/mountall.c: rework nftw hooks to use a global for argument passing
    instead of using nested functions and the resulting trampolines that
    cause an executable stack.  LP: #434813.
  * debian/rules: revert powerpc exception, since the cause is fixed by
    removing the nested functions.

 -- Scott James Remnant <scott@ubuntu.com>  Wed, 23 Sep 2009 14:19:01 -0700

mountall (0.1.7) karmic; urgency=low

  * Build with -O2 on powerpc to work around wrong-code generation with -Os.
    LP: #432222.

 -- Matthias Klose <doko@ubuntu.com>  Tue, 22 Sep 2009 00:31:52 +0200

mountall (0.1.6) karmic; urgency=low

  [ Scott James Remnant ]
  * Restored mistakenly removed dh_installchangelogs & dh_installdocs.

  * Allow a further udev event for a block-device to retry swapon/mount
    after fsck has been already been completed for a prior event.
  * Massively reduce the pickyness of mountall when it comes to block
    devices; only expect ID_FS_USAGE and ID_FS_TYPE for dm and md devices,
    and don't actually expect the values.  For most people this won't make
    a difference, since we use UUID= anyway.  But for people with hardcoded
    /dev/sda1 in their fstab, which has multiple metadata, this won't break
    their boot.

  * Only include FHS filesystems in the {virtual,local,remote}-filesystems
    events.  This prevents an unmountable entry in fstab blocking things like
    starting D-Bus or the Network which are required to mount that filesystem.
    LP: #430880.
  * Never consider the root filesystem to be virtual or remote, even when
    it is, since we assert that it's already mounted so we don't have to
    take care of it.  LP: #431028.
  * Check whether filesystems mounted readonly when we start do not have
    "ro" in their fstab, before assuming we need to remount them.
    Readonly filesystems not in fstab (e.g. LiveCD, Wubi, etc.) never need
    remounting.  LP: #431028.
  * Only virtual filesystems will be mounted while the root filesystem is
    readonly, not filesystems such as /usr and /var.
  * fuse filesystems are never considered virtual, since they probably
    need devices, write access and the hand of god to be mounted.

  [ Colin Watson ]
  * Ignore errors from kill in mountall-net, since they're almost certainly
    just because mountall exited before we had a chance to kill it
    LP: #430755.

 -- Scott James Remnant <scott@ubuntu.com>  Wed, 16 Sep 2009 23:55:33 +0100

mountall (0.1.4) karmic; urgency=low

  [Johan Kiviniemi]
  * Don't run fsck when the device has already been marked ready.

  [Scott James Remnant]
  * Don't abort when we have nothing to copy into /dev and /var/run, or
    nothing to remove from /tmp

 -- Scott James Remnant <scott@ubuntu.com>  Wed, 16 Sep 2009 00:15:53 +0100

mountall (0.1.3) karmic; urgency=low

  * mount.ntfs and mount.ntfs-3g do not support the standard "-n" (no mtab)
    mount option, and error when passed.  Since the ntfs code is rather
    complex, and seems safe against failing to write to mtab, work around
    it in mountall and never pass -n to mount for ntfs and ntfs-3g
    filesystems 
  * Failure to check or mount a filesystem that's not critical to the boot
    no longer results in immediate termination of mountall.
  * Failure to mount a remote filesystem no longer results in immediate
    termination of mountall, since these may be retried when other interfaces
    are brought up.
  * Improved error message output on mountall failure, temporarily enabled
    output so important messages aren't lost.
  * Removed /forcefsck after checks are complete.

 -- Scott James Remnant <scott@ubuntu.com>  Tue, 15 Sep 2009 02:53:34 +0100

mountall (0.1.2) karmic; urgency=low

  * Unconditionally configure.

 -- Scott James Remnant <scott@ubuntu.com>  Tue, 15 Sep 2009 01:27:49 +0100

mountall (0.1.1) karmic; urgency=low

  * Fix build issue due to libnih being symlinks. 

 -- Scott James Remnant <scott@ubuntu.com>  Tue, 15 Sep 2009 00:56:12 +0100

mountall (0.1.0) karmic; urgency=low

  * Initial release.

 -- Scott James Remnant <scott@ubuntu.com>  Mon, 14 Sep 2009 23:21:05 +0100<|MERGE_RESOLUTION|>--- conflicted
+++ resolved
@@ -1,4 +1,12 @@
-<<<<<<< HEAD
+mountall (2.46ubuntu1) raring; urgency=low
+
+  * Adjust parsing of options so mountall doesn't strip options that are
+    substrings of these strings (showthrough, optional, bootwait, nobootwait
+    or timeout). This fixes the issue where timeo was getting stripped from
+    nfs mounts. LP: #1041377.
+
+ -- Dave Chiluk <dave.chiluk@canonical.com>  Wed, 19 Dec 2012 10:58:21 -0600
+
 mountall (2.46) unstable; urgency=low
 
   * Fix a further remaining issue from 2.41: by fixing the missing 'mounted'
@@ -36,16 +44,6 @@
     we still need to call mounted() explicitly for this case.  LP: #1059471.
 
  -- Steve Langasek <vorlon@debian.org>  Tue, 06 Nov 2012 01:03:12 -0800
-=======
-mountall (2.42ubuntu1) quantal; urgency=low
-
-  * Adjust parsing of options so mountall doesn't strip options that are
-    substrings of these strings (showthrough, optional, bootwait, nobootwait
-    or timeout). This fixes the issue where timeo was getting stripped from
-    nfs mounts. LP: #1041377.
-
- -- Dave Chiluk <dave.chiluk@canonical.com>  Wed, 19 Dec 2012 10:21:43 -0600
->>>>>>> e8c38f1a
 
 mountall (2.42) unstable; urgency=low
 
