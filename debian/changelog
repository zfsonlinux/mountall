<<<<<<< HEAD
mountall (2.42ubuntu0.3-zfs2) quantal; urgency=low

  * Provide zfs-mountall virtual package.

  * Add 0001-Add-ZFS-support.patch
    And set nobootwait on ZFS mounts.
    Thanks: Luchesar ILIEV <luchesar.iliev@gmail.com>

  * Add 0002-Disregard-the-mounted-dataset-property.patch
    Thanks: Will Rouesnel <w.rouesnel@gmail.com>

 -- Darik Horn <dajhorn@vanadac.com>  Wed, 23 Jan 2013 00:42:08 -0600
=======
mountall (2.42ubuntu0.4) quantal-proposed; urgency=low

  * Ensure callbacks are called directly when running with --no-events,
    otherwise the "event" handling of the non-events never finishes and
    mountall hangs.  LP: #1099349.

 -- Steve Langasek <steve.langasek@ubuntu.com>  Wed, 16 Jan 2013 17:12:54 -0800
>>>>>>> f56a3bcc

mountall (2.42ubuntu0.3) quantal-proposed; urgency=low

  * Adjust parsing of options so mountall doesn't strip options that are
    substrings of these strings (showthrough, optional, bootwait, nobootwait
    or timeout). This fixes the issue where timeo was getting stripped from
    nfs mounts. LP: #1041377.

 -- Dave Chiluk <dave.chiluk@canonical.com>  Wed, 19 Dec 2012 10:21:43 -0600

mountall (2.42ubuntu0.2) quantal-proposed; urgency=low

  * Fix a further remaining issue from 2.41: by fixing the missing 'mounted'
    events in 2.42ubuntu0.1, we have again introduced a case where mountall
    may block waiting for 'mounted MOUNTPOINT=/' to return before handling
    'mounted MOUNTPOINT=/run' and emitting virtual-filesystems, thus causing
    dependency loops and long boot timeouts.  LP: #1078926.

 -- Steve Langasek <steve.langasek@ubuntu.com>  Mon, 03 Dec 2012 23:44:16 +0000

mountall (2.42ubuntu0.1) quantal-proposed; urgency=low

  * Fix a regression introduced in 2.41: parse_mountinfo() doesn't 
    generate a mounted event for a filesystem whose canonicalized
    mountpoint doesn't match the mountpoint specified in /etc/fstab.  So
    we still need to call mounted() explicitly for this case.  LP: #1059471.

 -- Steve Langasek <steve.langasek@ubuntu.com>  Wed, 07 Nov 2012 20:58:39 -0800

mountall (2.42) unstable; urgency=low

  [ Andy Whitcroft ]
  * Add support for mounting the efivars filesystem onto
    /sys/firmware/efi/efivars.  LP: #1063061.

  [ Steve Langasek ]
  * mount events now happen so much in parallel that /etc/mtab may not get
    updated due to races between 'mounted' events.  Explicitly track the
    list of mounts that are in need of fake-remounting and make sure mount -f
    gets called for them if they missed the boat. LP: #1060296

 -- Steve Langasek <vorlon@debian.org>  Tue, 09 Oct 2012 12:32:56 -0700

mountall (2.41) unstable; urgency=low

  [ Alexander Achenbach ]
  * Don't block other, unrelated mounts from being processed while one
    mount is blocked on its mounting signal to process.  LP: #643289.

  [ Steve Langasek ]
  * Likewise, allow 'mounted' signals to be processed in parallel with
    other unrelated mounts.

 -- Steve Langasek <vorlon@debian.org>  Tue, 25 Sep 2012 23:21:59 -0700

mountall (2.40) unstable; urgency=low

  * Add /run/user as a default mountpoint, in support of $XDG_RUNTIME_DIR.
    LP: #894391.

 -- Steve Langasek <vorlon@debian.org>  Fri, 31 Aug 2012 19:55:01 -0700

mountall (2.39) unstable; urgency=low

  * Adjust parsing of device names so that network mounts pointing to the
    server's root don't have the path mis-normalized to the empty string.
    Thanks to Damien Churchill <damien.churchill@ukplc.net> for the initial
    implementation.  LP: #809221.
  * Add compatibility jobs with names to match the historic sysvinit init
    scripts, so that startpar can DTRT.

 -- Steve Langasek <vorlon@debian.org>  Fri, 31 Aug 2012 18:31:19 +0000

mountall (2.38) unstable; urgency=low

  * Counterproductively document in debian/copyright the license of files in
    intl that form no part of the binary package, to get through the Debian
    NEW queue.

 -- Steve Langasek <vorlon@debian.org>  Sat, 30 Jun 2012 11:44:59 -0700

mountall (2.37) unstable; urgency=low

  * Initial upload to Debian.
  * Document the branch location with Vcs-Bzr.
  * Mark myself as maintainer, with Scott and James as uploaders.
  * Drop maintainer scripts, only used for upgrades from natty and earlier
    and no longer relevant post-precise.
  * Replace build flag handling in debian/rules with debhelper compat 9 and
    dpkg-buildflags.
  * Remove extra space in fsck progress message.  LP: #573304.
  * Adjust build-dependencies for the differing plymouth -dev package name
    in Debian vs. Ubuntu.
  * Fix an inverted check for whether the change-mount mntctl has a
    different device name.
  * Update standards-version to 3.9.3.
  * debian/copyright: copyright-format 1.0, and link explicitly to the GPL-2
    license file since that's what applies.

  [ Raphaël Pinson ]
  * Honor nobootwait option for /var/* and /usr/* remote filesystems.
    LP: #654545

  [ Eelco Dolstra ]
  * Install the SIGUSR1 signal handler before daemonizing mountall, so that
    there's no race with signals from network interfaces being brought up.
    LP: #960079.

  [ Adam Gleichsner ]
  * Add options to mountall(8) manual page.  LP: #805509.

 -- Steve Langasek <vorlon@debian.org>  Thu, 28 Jun 2012 19:35:33 +0000

mountall (2.36) precise; urgency=low

  * If no specific fsck.* checker is found for a given filesystem type
    (except for a short list where we know that checkers really should be
    present), skip checking that filesystem rather than emitting scary error
    messages (LP: #838091).  This duplicates some logic from 'fsck -A', but
    that seems reasonable given mountall's purpose.

 -- Colin Watson <cjwatson@ubuntu.com>  Thu, 12 Apr 2012 18:58:16 +0100

mountall (2.35) precise; urgency=low

  * conf/mounted-tmp.conf: Mount an 1 MiB tmpfs on /tmp/ if /tmp has less than
    1 MB of space, so that booting has a chance of succeeding with a full
    disk. Ubuntu up to 8.04 LTS already had this, but this got lost in
    between. (LP: #932598)

 -- Martin Pitt <martin.pitt@ubuntu.com>  Thu, 08 Mar 2012 11:57:29 +0100

mountall (2.34) precise; urgency=low

  * Change conf/mounted-debugfs.conf to run the chmod in a || true.
    This is to avoid showing an "Event failed" message in containers
    where apparmor denies access to /sys/kernel/debug.
    Having that job always success shouldn't make any difference as it's
    not running anything after that chmod and /sys/kernel/debug is indeed
    mounted.

 -- Stéphane Graber <stgraber@ubuntu.com>  Wed, 15 Feb 2012 12:54:40 -0500

mountall (2.33) precise; urgency=low

  * Mark mountall as Multi-Arch: foreign to allow for upstart to be
    installable with multi-arch (needed for armhf containers on x86)

 -- Stéphane Graber <stgraber@ubuntu.com>  Thu, 02 Feb 2012 13:09:51 -0500

mountall (2.32) precise; urgency=low

  [ Steve Langasek ]
  * Drop /lib/init/rw from /lib/init/fstab, since this is now always a symlink
    to /run.

  [ James Hunt ]
  * src/mountall.c: mounted(): Add cast to appease gcc 4.6.2.

  [ Stéphane Graber ]
  * src/mountall.c: mount_policy(): Ignore mount points if there is already a
    mounted child (required for lxc(7) to ignore mounts such as /dev). 

 -- James Hunt <james.hunt@ubuntu.com>  Thu, 05 Jan 2012 16:07:12 +0000

mountall (2.31) oneiric; urgency=low

  * Added com.ubuntu.Mountall.server interface. Implemented the mntctl command
    with 4 commands: 1. StopTimer 2. RestartTimer 3. ChangeMountDevice 4.
    Version.
  * Fixed the coding style bugs in the "timeout" option related code. Also
    removed a break from the is_device_ready () to get the "device-not-ready"
    event for all the devices which are marked with the timeout option and
    which are not ready by the time the timer expires.
  * Added debian/initramfs/Makefile.am to install mountall.initramfs-hook as
    an initramfs hook that installs mntctl, mountall and other files needed by
    an event driven initramfs. Also added
    debian/initramfs/upstart-jobs/Makefile.am to install the upstart-jobs
    related to mountall in the event driven initramfs. The current
    mountall.conf execute as an upstart job in place of the "local" script in
    the non-event driven initramfs
    
 -- Surbhi Palande <surbhi.palande@canonical.com>  Fri, 15 Jul 2011 13:32:33 +0100

mountall (2.30) oneiric; urgency=low

  * conf/mounted-dev.conf: Stop copying /lib/udev/devices/. udevd already does
    that, and with devtmpfs it's obsolete now anyway.
  * conf/mounted-dev.conf: Create a /dev/shm → /run/shm symlink, while our
    eglibc is still looking for it in /dev/.

 -- Martin Pitt <martin.pitt@ubuntu.com>  Thu, 14 Jul 2011 09:14:15 +0200

mountall (2.29) oneiric; urgency=low

  * Don't actually try to migrate /var/run in /etc/init/mounted-run.conf,
    since / isn't guaranteed to be mounted read-write at the time /run is
    mounted.  Handle this in the initscripts shutdown scripts instead.
  * Handle clean up of the obsolete /etc/init/mounted-varrun.conf conffile.

 -- Steve Langasek <steve.langasek@ubuntu.com>  Wed, 13 Jul 2011 23:53:09 +0000

mountall (2.28) oneiric; urgency=low

  [ Colin Watson ]
  * Mount /run, /run/lock, and /run/shm rather than /var/run, /var/lock, and
    /var/shm.  Handle migration of the old locations to symlinks.

 -- Steve Langasek <steve.langasek@ubuntu.com>  Wed, 13 Jul 2011 13:30:31 -0700

mountall (2.27) oneiric; urgency=low

  * Resolve wording error when checking disks.

 -- Brian Murray <brian@ubuntu.com>  Wed, 06 Jul 2011 12:46:36 +0200

mountall (2.26) oneiric; urgency=low

  * Correct grammar on user-visible strings
    (LP: #572016)

 -- Bryce Harrington <bryce@ubuntu.com>  Tue, 07 Jun 2011 12:16:22 -0700

mountall (2.25ubuntu1) natty; urgency=low

  * Fixed two errors found while browsing the code: 1) find_mount("/") returns
    NULL when / is not found, so cannot access root->mounted. 2) the
    information message about the dev_wait_timeout should be printed after
    dev_wait_timeout is initialized properly.

 -- Surbhi Palande <surbhi.palande@canonical.com>  Wed, 13 Apr 2011 12:59:22 +0300

mountall (2.25) natty; urgency=low

  * src/mountall.c: ignore ureadahead's potential mount of
    /var/lib/ureadahead/debugfs (LP: #736512).

 -- Kees Cook <kees@ubuntu.com>  Sat, 19 Mar 2011 16:46:02 -0700

mountall (2.24) natty; urgency=low

  [ Colin Watson ]
  * Update mountall's version number; it was last updated at 2.15.

  [ Surbhi Palande ]
  * Added a command line option dev-wait-time which specifies the time that
    mountall needs to wait for a device to get ready. The default value for the
    wait is 30 seconds.
    (LP: #595904)

 -- Bryce Harrington <bryce@ubuntu.com>  Mon, 07 Mar 2011 16:50:04 -0800

mountall (2.23) natty; urgency=low

  * conf/mounted-proc.conf: switch sensitive entries in /proc to be
    mode 0400 to help slightly resist certain kernel heap attacks.

 -- Kees Cook <kees@ubuntu.com>  Mon, 07 Mar 2011 10:12:18 -0800

mountall (2.22) natty; urgency=low

  * conf/mounted-debugfs.conf: since this filesystem should not be used on
    production systems (https://lkml.org/lkml/2011/2/22/372) we should
    transition to removing it. As a first step, make the tree only
    accessible to the root user.

 -- Kees Cook <kees@ubuntu.com>  Tue, 22 Feb 2011 13:25:25 -0800

mountall (2.21) natty; urgency=low

  * conf/mounted-tmp.conf: find is needed from /usr, so delay this and
    try again when /usr is mounted. LP: #655447

 -- Clint Byrum <clint@ubuntu.com>  Fri, 04 Feb 2011 15:47:59 -0800

mountall (2.20+nmu1) natty; urgency=low

  * Non-maintainer upload.
  * src/mountall Change an output string to be grammatically correct;
    (thanks, Julie Lyrae; LP: #685009).

 -- Chris Wilson <afrowildo@gmail.com>  Wed, 15 Dec 2010 19:50:48 +0000

mountall (2.20) natty; urgency=low

  * Don't try to remove /dev/.udev/rules.d/root.rules when running inside
    fakechroot (thanks, Piotr Roszatycki; LP: #675269).
  * Consider gfs2 filesystems to be remote (thanks, Steve Wilson;
    LP: #582278).
  * Consider ceph filesystems to be remote (thanks, Ravi Pinjala;
    LP: #677960).

 -- Colin Watson <cjwatson@ubuntu.com>  Mon, 29 Nov 2010 16:44:44 +0000

mountall (2.19) maverick; urgency=low

  * Fix infinite loop when one of mountall's private mount options is
    followed by a comma, and guard against other reasons why cut_options
    might end up comparing a zero-length option (LP: #649591).

 -- Colin Watson <cjwatson@ubuntu.com>  Tue, 28 Sep 2010 09:35:11 +0100

mountall (2.18) maverick; urgency=low

  [ Dustin Kirkland ]
  * conf/mounted-varrun.conf: seed /var/run/motd on boot, to ensure that
    initial logins are quick, LP: #587858

  [ Steve Langasek ]
  * Don't check /etc/environment for locale settings; this is an obsolete
    usage we transitioned away from years ago.
  * Add LC_ALL to the list of exported locale variables.

  [ Colin Watson ]
  * Flush standard output and error before daemonising, so that we don't get
    three copies of our early debug output.
  * If a mountpoint is a symlink to another mountpoint, add a dependency on
    the link target rather than trying to mount it again and failing
    (LP: #541512).

 -- Colin Watson <cjwatson@ubuntu.com>  Fri, 24 Sep 2010 10:52:20 +0100

mountall (2.17) maverick; urgency=low

  * SECURITY UPDATE: do not leave writable udev rules file around.
    - src/mountall.c: set umask correctly (LP: #591807).
    - debian/preinst: remove boot-time udev rules file.
    - CVE-2010-2961

 -- Kees Cook <kees@ubuntu.com>  Wed, 01 Sep 2010 15:20:14 -0700

mountall (2.16) maverick; urgency=low

  * conf/mountall.conf: set $LANG so that messages appearing in plymouth are
    translated (LP: #569365); this is a temporary workaround until upstart is
    fixed to pass the appropriate env vars to all init scripts

 -- Adrien Cunin <adri2000@ubuntu.com>  Tue, 24 Aug 2010 20:47:33 +0200

mountall (2.15) lucid-proposed; urgency=low

  [ Scott James Remnant ]
  * Fix an obvious thinko error that meant that the "I"gnore fsck error key
    for a "hard" failure was ignored.
  * When cancelling filesystem checks, only cancel those that are actually
    checking filesystems; otherwise those that are merely verifying the
    superblock will return an "unrecoverable error" rather than "cancelled".
    LP: #577331.

  [ Steve Langasek ]
  * Only send plymouth a progress update when there's actual progress to
    report; otherwise we flood plymouthd with redundant events, and the
    progress will spin for minutes after the fsck itself is finished.  Thanks
    to Tero Mononen and Anders Kaseorg for the patch.  LP: #571707.

 -- Steve Langasek <steve.langasek@ubuntu.com>  Sun, 09 May 2010 01:04:24 +0200

mountall (2.14) lucid; urgency=low

  [ Scott James Remnant ]
  * Flush updates to Plymouth before emitting Upstart events, in case
    the event kills Plymouth.  LP: #559761.
  * Don't mark a filesystem "nodev" just because it's got "none" in the
    device column; this will block the "virtual-filesystems" event which
    is the one that can't use Plymouth to prompt.  LP: #507881.
  * When cancelling in-progress fsck, don't deference the NULL mount
    record.  LP: #562811.
  * mountall is missing a very important line of code that increases the
    udev buffer size; without this it's possible we may miss events during
    busy periods.  LP: #561390.

  [ Steve Langasek ]
  * If we're not marking all nodev filesystems as virtual, we need to
    at least mark our placeholder filesystem entries (type=none && dev=none)
    this way.

 -- Steve Langasek <steve.langasek@ubuntu.com>  Sun, 25 Apr 2010 23:36:01 +0100

mountall (2.13) lucid; urgency=low

  [ Scott James Remnant ]
  * Once a mountpoint has been skipped, don't try and mount it again
    (unless the udev device actually shows up).  LP: #553290.
  * Skipping a filesystem means we should also skip anything that depends
    on that (ie. skip /usr/local when skipping /usr).
  * Don't skip filesystems due to timeout when Plymouth not available.

  * Don't run mount, swapon or fsck while there's an uncleared error on
    the filesystem.  LP: #501801.

  * Don't display the filesystem check message when an fsck completes
    without needing to check the filesystem.  LP: #564434.

 -- Steve Langasek <steve.langasek@ubuntu.com>  Mon, 19 Apr 2010 00:15:58 -0700

mountall (2.12) lucid; urgency=low

  [ Scott James Remnant ]
  * Generate mountall.pot file at build-time, rather than shipping a
    hopelessly out of date copy in the source package.  LP: #559997.

  [ Colin Watson ]
  * Fix typo in "Press C" message.

  [ Alberto Milone ]
  * Pass a localised string to plymouth in plymouth_progress (LP: #553954).

 -- Steve Langasek <steve.langasek@ubuntu.com>  Thu, 15 Apr 2010 08:42:10 +0000

mountall (2.11) lucid; urgency=low

  [ Scott James Remnant ]
  * conf/mounted-*.conf: Add defaults for $MOUNTPOINT just in case somebody
    tries to run this by hand.  LP: #557177.

  [ Dustin Kirkland ]
  * conf/mounted-varrun.conf: drop initial motd creation, as this is now
    handled entirely dynamically by /etc/update-motd.d/* scripts, with
    this part specifically handled by base-files's 00-header,
    LP: #516293

 -- Dustin Kirkland <kirkland@ubuntu.com>  Fri, 09 Apr 2010 13:50:29 -0500

mountall (2.10) lucid; urgency=low

  * Rework the Plymouth connection logic; one needs to attach the client to
    the event loop *after* connection otherwise you don't get disconnection
    notification, and one needs to actually actively disconnect in the
    disconnection handler.
  * For safety and sanity reasons it becomes much simpler to create the
    ply_boot_client when we connect, and free it on disconnection.  Thus the
    presence or not of this struct tells us whether we're connected or not.
    LP: #524708.
  * Flush the plymouth connection before closing it and exiting, otherwise
    updates may be pending and the screen have messages that confuse people
    while X is starting (like fsck at 90%).  LP: #487744.

  * Replace the modal plymouth prompt for error conditions with code that
    continues working in the background while prompting.  This most benefits
    the old "Waiting for" message, which can now allow you to continue to
    wait and it can solve itself.  LP: #527666, #545435.
  * Integrate fsck progress updates into the same mechanism.
  * Allow fsck messages to be translated.  LP: #390740.
  * Change fsck message to be a little less alarming.  LP: #545267.
  * Add hard dependency on Plymouth; without it running, mountall will
    ignore any filesystem which doesn't show up within a few seconds or that
    fails to fsck or mount.  If you don't want graphical splash, you simply
    need not install themes.

  * Improve set of messages seen with --verbose, and ensure all visible
    messages are marked for translation.  LP: #446592.
  * Reduce priority of failed to mount error for remote filesystems since
    we try again, and this just spams the console.  LP: #504224. 

  * Keep hold of the dev_t when parsing /proc/self/mountinfo, then after
    mounting /dev (or seeing that it's mounted) create a quick udev rules
    file that adds the /dev/root symlink to this device.  LP: #527216.
  * Do not try and update /etc/mtab when it's a symbolic link.  LP: #529993.
  * Remove odd -a option from mount calls, probably a C&P error from the
    fsck code long ago.  LP: #537135.
  * Wait for Upstart to acknowledge receipt of events, even if we don't
    hang around for them to be handled.
  * Always run through try_mounts() at least once.  LP: #537136.
  * Don't keep mountall running if the only remaining unmounted filesystems
  * 

 -- Scott James Remnant <scott@ubuntu.com>  Wed, 31 Mar 2010 19:37:31 +0100

mountall (2.9) lucid; urgency=low

  * debian/control: per Scott, don't use pre-depends anymore, just regular
    depends.  LP: #540091.

 -- Steve Langasek <steve.langasek@ubuntu.com>  Tue, 30 Mar 2010 11:58:20 -0700

mountall (2.8) lucid; urgency=low

  * src/mountall.c:
    - Flush the D-Bus connection queue before exiting, otherwise we can
      end up leaving important events like "filesystem" in the memory queue
      without ever sending it on the socket.  LP: #533054.
    - Move the message about disks being checked here from plymouth.
  * configure.ac:
    - Now that it's upstream, there's a proper ply-boot-client.pc file for
      the boot client library we want.
  * src/Makefile.am:
    - Which means we don't need to manually include -lplybootclient (the
      library changed names anyway)
  * debian/control:
    - Bump build-dependency

 -- Scott James Remnant <scott@ubuntu.com>  Fri, 12 Mar 2010 18:22:51 +0000

mountall (2.7) lucid; urgency=low

  * src/mountall.c:
    - Prepend "keys:" to messages which require user interaction in
      plymouth.

 -- Alberto Milone <alberto.milone@canonical.com>  Thu, 04 Mar 2010 16:02:04 +0100

mountall (2.6) lucid; urgency=low

  * debian/control: add versioned-dependency on coreutils to get "cp -n"
    LP: #527829.

 -- Scott James Remnant <scott@ubuntu.com>  Fri, 26 Feb 2010 16:16:24 +0000

mountall (2.5) lucid; urgency=low

  * conf/mounted-dev.conf:
    - Go back to copying from /lib/udev/devices, this is much faster for
      the devtmpfs case since almost all devices will already exist.
      LP: #507162.
  * src/mountall.c:
    - If we mount something new over /dev, we need to make /dev/console and
      /dev/null again as otherwise the whole system falls apart (even init).
      LP: #513919. 

 -- Scott James Remnant <scott@ubuntu.com>  Wed, 17 Feb 2010 11:56:41 +0000

mountall (2.4) lucid; urgency=low

  * conf/mountall-net.conf: only send SIGUSR1 to the main process, not to
    any pre-start or post-stop script we might have; killing the post-stop
    script with -USR1, though an unlikely race to hit, is definitely wrong.
    LP: #506902.

  [ Johan Kiviniemi ]
  * src/mountall.c: The mount table needs to exist for parse_filesystems
    - parse_filesystems() could call mount_proc(), which would call
      find_mount() and segfault.  LP: #503212.
  * src/mountall.c: Handle TAG_UNKNOWN.  LP: #505748.
  * src/mountall.c: Ensure boredom_timer is set to NULL when freeing
  * src/mountall.c: Default to no action for boredom query if prompt fails.
    LP: #505530.

 -- Steve Langasek <steve.langasek@ubuntu.com>  Thu, 14 Jan 2010 05:30:13 -0800

mountall (2.3) lucid; urgency=low

  * conf/mounted-dev.conf: even with devtmpfs we need to make a few symlinks
    (/dev/fd, /dev/std{in,out,err})

 -- Scott James Remnant <scott@ubuntu.com>  Thu, 24 Dec 2009 02:35:35 +0000

mountall (2.2) lucid; urgency=low

  * Allow the "nobootwait" option for virtual devices too (which we
    ordinarily wait for all of).

 -- Scott James Remnant <scott@ubuntu.com>  Wed, 23 Dec 2009 03:59:45 +0000

mountall (2.1) lucid; urgency=low

  * Still having problems with the mount-point tagging that decides whether
    a given filesystem is virtual, local or remote.  Apply further fixes
    in an attempt to reduce problems:
    - don't use the prior fstab entry of virtual filesystems when the
      device spec matches the filesystem type (as well as "none")
    - inherit local and remote tags of device parents and prior fstab entries
      as well as mountpoint parents
    - fix inheritance to also work when fstab is out-of-order (e.g. /mnt/proc
      before /proc)
  * Don't assert() when skip_mount() called on a filesystem that needs to
    be remounted.
  * Don't trigger the swap event more than once.
  * Skipping a mount doesn't increase our changes of mounting other
    filesystems, it just means we'll enter an infinite loop of trying to
    mount the filesystem we just skipped!
  * Mountpoints not listed in /etc/fstab should be recorded with the options
    they were mounted with, not "defaults", otherwise we'll attempt to
    remount them if read-only.
  * Start maintenance shell should mountall crash.

 -- Scott James Remnant <scott@ubuntu.com>  Tue, 22 Dec 2009 18:48:13 +0000

mountall (2.0) lucid; urgency=low

  [ Scott James Remnant ]
  * "mount" event changed to "mounting", to make it clear it happens
    before the filesystem is mounted.  Added "mounted" event which
    happens afterwards.
  * Dropped the internal hooks, these are now better handled by Upstart
    jobs on the "mounted" event.
  * Dropped the call to restorecon for tmpfs filesystems, this can also be
    handled by an Upstart job supplied by SELinux now.
    - mounted-dev.conf replaces /dev hook, uses MAKEDEV to make devices.
    - mounted-varrun.conf replaces /var/run hook
    - mounted-tmp.conf replaces /tmp hook.
      + Hook will be run for any /tmp mountpoint.  LP: #478392.
      + Switching back to using "find" fixes $TMPTIME to be in days again,
        rathern than hours.  LP: #482602
  * Try and make mountpoints, though we only care about failure if the
    mountpoint is marked "optional" since otherwise the filesystem might
    make the mountpoint or something.
  * Rather than hiding the built-in mountpoints inside the code, put them
    in a new /lib/init/fstab file; that way users can copy the lines into
    /etc/fstab if they wish to override them in some interesting way.
  * Now supports multiple filesystem types listed in fstab, the whole
    comma-separated list is passed to mount and then /proc/self/mountinfo
    is reparsed to find out what mount actually did.
    * /dev will be mounted as a devtmpfs filesystem if supported by the
      kernel (which then does not need to run the /dev hook script).
  * Filesystem checks may be forced by adding force-fsck to the kernel
    command-line.
  * Exit gracefully with an error on failed system calls, don't infinite
    loop over them.  LP: #469985.
  * Use plymouth for all user communication, replacing existing usplash and
    console code;
    * When plymouth is running, rather than exiting on failures, prompt the
      user as to whether to fix the problem (if possible), ignore the problem,
      ignore the mountpoint or drop to a maintenance shell.  LP: #489474.
    * If plymouth is not running for whatever reason, the fallback action
      is always to start the recovery shell.
  * Adjust the set of filesystems that we wait for by default: LP: #484234.
    * Wait for all local filesystems, except those marked with the
      "nobootwait" option.
    * Wait for remote filesystems mounted as, or under, /usr or /var, and
      those marked with the "bootwait" option.
  * Always try network mount points, since we allow them to fail silently;
    SIGUSR1 now simply retries them once more.  LP: #470776.
  * Don't retry devices repeatedly.  LP: #480564.
  * Added manual pages for the events emitted by this tool.

  [ Johan Kiviniemi ]
  * Start all fsck instances in parallel, but set their priorities so that
    thrashing is avoided.  LP: #491389.

 -- Scott James Remnant <scott@ubuntu.com>  Mon, 21 Dec 2009 23:09:23 +0000

mountall (1.1) lucid; urgency=low

  * Update to use external libnih.
  * Updated autoconf details at same time to match libnih.
  * rcS is a job, not an event.  LP: #456806.

 -- Scott James Remnant <scott@ubuntu.com>  Sun, 29 Nov 2009 20:16:10 +0000

mountall (1.0) karmic; urgency=low

  [ Kees Cook ]
  * Call out to restorecon after mounting tmpfs filesystems.  LP: #456942.

  [ Johan Kiviniemi ]
  * Fix a bug introduced by the 0.2.6 change. In certain situations, we’d
    quit even though we’re still waiting for some filesystems to be
    mounted.  LP: #456806.

  [ Scott James Remnant ]
  * Don't clear the splash screen when we're waiting for filesystems,
    instead just output following whatever else is there.  In non-verbose
    mode this won't look any different, but it means we don't clear previous
    verbose mode text.  LP: #458389.
  * Only update the "waiting for one or more mounts" text if there's actually
    a change in the set we're waiting for; this removes the need for a CLEAR
    this case anyway.
  * Don't say we're waiting for mounts we're, in fact, not waiting
    for.  LP: #459859.
  * Stop mountall (normally) when entering recovery mode.  LP: #458060.

  * Clean up source tarball.  LP: #460348.

 -- Scott James Remnant <scott@ubuntu.com>  Mon, 26 Oct 2009 09:30:41 +0000

mountall (0.2.6) karmic; urgency=low

  * Fix the bug where we never realise that we're down, because the
    fact the filesystem is mounted is updated from /proc/self/mountinfo
    rather than internally.  LP: #456806.

 -- Scott James Remnant <scott@ubuntu.com>  Wed, 21 Oct 2009 16:19:36 +0100

mountall (0.2.5) karmic; urgency=low

  * Filesystem check progress reporting, including cancellation.  LP: 446596.
  * When we're waiting for a mountpoint, if a few seconds of inactivity
    passes, report what we're waiting for and allow Escape to drop you to
    a recovery shell.
  * Start usplash for filesystem check progress reporting or when we've
    been waiting for more than a few seconds.  LP: #431184.

  * Hide error removing /forcefsck, people mis-report this as a bug and
    don't tell us the error above it.
  * Don't call mount.ecryptfs or mount.aufs when adding an entry for
    /etc/mtab; these helpers are broken and do not support the -f argument.
    This means your passphrase may end up in /etc/mtab, blame them not me.
    LP: #431954, #443080.
  * Unlink /etc/mtab~ after creating/truncating /etc/mtab and before writing
    mtab entries.  LP: #431865.
  * Stop the recovery shell if the user runs shutdown within it, so we
    don't run mountall again.  LP: #452196.
  * If the root filesystem check fails, we'll need to reboot, so just have
    the recovery shell script do that.

  * Post-review logic fixes.

 -- Scott James Remnant <scott@ubuntu.com>  Tue, 20 Oct 2009 12:19:16 +0100

mountall (0.2.2) karmic; urgency=low

  [ Steve Langasek ]
  * Don't emit the local-filesystem signal until after virtual filesystems
    are also done mounting.  LP: #448981.

  [ Robert Gerlach ]
  * Fix segfault when root filesystem missing from fstab, or listed
    as /dev/root.  LP: #448323.

  [ Johan Kiviniemi ]
  * Don’t queue filesystem check when either device or type is "none".

  [ Scott James Remnant ]
  * Removed /srv from the list of "essential" mountpoints.  LP: #448267.
  * Allow overriding of the above list by using the "bootwait" and
    "nobootwait" fstab options, e.g.

    LABEL=foo /home ext4 nobootwait 0 0

  * Mount /proc before attempting to parse /proc/filesystems.  LP: #447947.
  * Further improvements to event tagging of filesystems.  A virtual bootwait
    filesystem underneath a local or remote filesystem inherits that tag,
    a local bootwait filesystem underneath a remote filesystem inherits that
    tag, remote filesystems do not inherit them.  LP: #447654.

  * Replace previous hardcoded "arch specific" flag for /spu with an
    "optional" fstab mount option.
  * Made binfmt_misc,fusectl, debugfs, securityfs and /lib/init/rw optional
    as well.
  * Check whether the mountpoint of optional fstab entries exists before
    trying to mount, and skip over that if it doesn't.  LP: #447525.

  * Keep /proc/self/mountinfo open, if it changes while we're running,
    update the knowledge of the mount table and what's mounted.  That
    way if something else mounts it while mountall running, you'll still
    get events and mountall will still exit.
  * Try mounts again if another network device comes up while we were
    waiting.

 -- Scott James Remnant <scott@ubuntu.com>  Tue, 13 Oct 2009 02:17:47 +0100

mountall (0.2.1) karmic; urgency=low

  * Make mountall recognize that *remote* filesystems are still remote, given
    that their parent fs is almost always local.  LP: #447654.

 -- Steve Langasek <steve.langasek@ubuntu.com>  Fri, 09 Oct 2009 19:17:42 -0700

mountall (0.2.0) karmic; urgency=low

  [ Colin Watson ]
  * Always check the root filesystem if --force-fsck is used, regardless of
    passno.  LP: #435707.

  [ Johan Kiviniemi ]
  * Have each fsck instance create a lock for each underlying physical device.
    If you have a single disk or RAID, all filesystem checks will happen
    sequentially in order to avoid thrashing.  On more complex configurations,
    you’ll benefit from the parallel checks mountall has been doing all along.
    LP: #434974.

  [ Scott James Remnant ]
  * Flush standard output and error before spawning processes to make
    capturing logs easier (otherwise we end up repeating things still in
    the buffer), and before calling exec().
  * Turn the code upside down so that each mount knows what it's waiting
    for, and allow multiple dependencies.  This makes the code much more
    readable putting the "policy" in a single function, and will make it
    much easier in future when this is done by Upstart.
  * For kernel filesystems listed in fstab, honour the order that they
    are listed in fstab.  LP: #432571, #433537, #436796
  * Always create new swap partition mounts for each fstab entry, don't
    treat them as updating the same.  LP: #435027.
  * Virtual filesystems under local or remote filesystems (and local under
    remote) don't delay the virtual or local events.  LP: #431040.
  * Simplify event emission, this has the advantage that we can now output
    what mount points we're waiting for and what they are waiting for as
    well.
  * Fixed issue with trailing slashes.  LP: #443035.
  * Only run hooks if the filesystem was not already mounted.  LP: #444252.
  * Don't clean up /tmp when run without --tmptime argument.
  * Ignore loop and ram devices until ready.  LP: #441454.
  * Add options to binfmt_misc filesystem, which will probably cause it to
    be mounted on boot as well.
  * Synchronously mount local and virtual filesystems, I suspect this is
    the real cause behind the XFS races as one will modprobe and the other
    will not (and fail).  LP: #432620.
  * Synchronously activate swap to avoid out of memory issues when checking
    the root filesystem.
  * Enumerate existing udev devices on startup, so we don't always have to
    see udev be coldplugged.
  * Don't break on general errors for non-essential filesystems.
    LP: #441144.
  * Don't repeat attempts to mount a filesystem without having first
    succeded to mount another.
  * Still restart mountall even if the recovery shell fails.
  * Don't queue filesystem check when device is "none", or missing, or the
    filesystem is marked nodev.
  * Generate a "mount" event before mounting a filesystem, and wait for its
    effects to complete.

 -- Scott James Remnant <scott@ubuntu.com>  Fri, 09 Oct 2009 16:50:46 +0100

mountall (0.1.8) karmic; urgency=low

  [ Scott James Remnant ]
  * Further work on the fix from the previous version where the root
    filesystem would always be considered "local", retain that from the
    POV of the {virtual,local,remote}-filesystems events, but do mount
    the root straight away when it's virtual since there's no device to
    wait until it's ready.  LP: #431204.
  * If a remote filesystem is already mounted and doesn't need a remount,
    don't wait for a network device to come up.  LP: #430348.

  * Ignore single and double quotes in fstab device specifications, since
    mount -a used to.  LP: #431064.
  * Never write mtab when mounting a mount with showthroughs (ie. /var)
    and instead update mtab once we've moved it into place
    later.  LP: #434172.

  [ Kees Cook ]
  * src/mountall.c: rework nftw hooks to use a global for argument passing
    instead of using nested functions and the resulting trampolines that
    cause an executable stack.  LP: #434813.
  * debian/rules: revert powerpc exception, since the cause is fixed by
    removing the nested functions.

 -- Scott James Remnant <scott@ubuntu.com>  Wed, 23 Sep 2009 14:19:01 -0700

mountall (0.1.7) karmic; urgency=low

  * Build with -O2 on powerpc to work around wrong-code generation with -Os.
    LP: #432222.

 -- Matthias Klose <doko@ubuntu.com>  Tue, 22 Sep 2009 00:31:52 +0200

mountall (0.1.6) karmic; urgency=low

  [ Scott James Remnant ]
  * Restored mistakenly removed dh_installchangelogs & dh_installdocs.

  * Allow a further udev event for a block-device to retry swapon/mount
    after fsck has been already been completed for a prior event.
  * Massively reduce the pickyness of mountall when it comes to block
    devices; only expect ID_FS_USAGE and ID_FS_TYPE for dm and md devices,
    and don't actually expect the values.  For most people this won't make
    a difference, since we use UUID= anyway.  But for people with hardcoded
    /dev/sda1 in their fstab, which has multiple metadata, this won't break
    their boot.

  * Only include FHS filesystems in the {virtual,local,remote}-filesystems
    events.  This prevents an unmountable entry in fstab blocking things like
    starting D-Bus or the Network which are required to mount that filesystem.
    LP: #430880.
  * Never consider the root filesystem to be virtual or remote, even when
    it is, since we assert that it's already mounted so we don't have to
    take care of it.  LP: #431028.
  * Check whether filesystems mounted readonly when we start do not have
    "ro" in their fstab, before assuming we need to remount them.
    Readonly filesystems not in fstab (e.g. LiveCD, Wubi, etc.) never need
    remounting.  LP: #431028.
  * Only virtual filesystems will be mounted while the root filesystem is
    readonly, not filesystems such as /usr and /var.
  * fuse filesystems are never considered virtual, since they probably
    need devices, write access and the hand of god to be mounted.

  [ Colin Watson ]
  * Ignore errors from kill in mountall-net, since they're almost certainly
    just because mountall exited before we had a chance to kill it
    LP: #430755.

 -- Scott James Remnant <scott@ubuntu.com>  Wed, 16 Sep 2009 23:55:33 +0100

mountall (0.1.4) karmic; urgency=low

  [Johan Kiviniemi]
  * Don't run fsck when the device has already been marked ready.

  [Scott James Remnant]
  * Don't abort when we have nothing to copy into /dev and /var/run, or
    nothing to remove from /tmp

 -- Scott James Remnant <scott@ubuntu.com>  Wed, 16 Sep 2009 00:15:53 +0100

mountall (0.1.3) karmic; urgency=low

  * mount.ntfs and mount.ntfs-3g do not support the standard "-n" (no mtab)
    mount option, and error when passed.  Since the ntfs code is rather
    complex, and seems safe against failing to write to mtab, work around
    it in mountall and never pass -n to mount for ntfs and ntfs-3g
    filesystems 
  * Failure to check or mount a filesystem that's not critical to the boot
    no longer results in immediate termination of mountall.
  * Failure to mount a remote filesystem no longer results in immediate
    termination of mountall, since these may be retried when other interfaces
    are brought up.
  * Improved error message output on mountall failure, temporarily enabled
    output so important messages aren't lost.
  * Removed /forcefsck after checks are complete.

 -- Scott James Remnant <scott@ubuntu.com>  Tue, 15 Sep 2009 02:53:34 +0100

mountall (0.1.2) karmic; urgency=low

  * Unconditionally configure.

 -- Scott James Remnant <scott@ubuntu.com>  Tue, 15 Sep 2009 01:27:49 +0100

mountall (0.1.1) karmic; urgency=low

  * Fix build issue due to libnih being symlinks. 

 -- Scott James Remnant <scott@ubuntu.com>  Tue, 15 Sep 2009 00:56:12 +0100

mountall (0.1.0) karmic; urgency=low

  * Initial release.

 -- Scott James Remnant <scott@ubuntu.com>  Mon, 14 Sep 2009 23:21:05 +0100<|MERGE_RESOLUTION|>--- conflicted
+++ resolved
@@ -1,17 +1,3 @@
-<<<<<<< HEAD
-mountall (2.42ubuntu0.3-zfs2) quantal; urgency=low
-
-  * Provide zfs-mountall virtual package.
-
-  * Add 0001-Add-ZFS-support.patch
-    And set nobootwait on ZFS mounts.
-    Thanks: Luchesar ILIEV <luchesar.iliev@gmail.com>
-
-  * Add 0002-Disregard-the-mounted-dataset-property.patch
-    Thanks: Will Rouesnel <w.rouesnel@gmail.com>
-
- -- Darik Horn <dajhorn@vanadac.com>  Wed, 23 Jan 2013 00:42:08 -0600
-=======
 mountall (2.42ubuntu0.4) quantal-proposed; urgency=low
 
   * Ensure callbacks are called directly when running with --no-events,
@@ -19,7 +5,6 @@
     mountall hangs.  LP: #1099349.
 
  -- Steve Langasek <steve.langasek@ubuntu.com>  Wed, 16 Jan 2013 17:12:54 -0800
->>>>>>> f56a3bcc
 
 mountall (2.42ubuntu0.3) quantal-proposed; urgency=low
 
