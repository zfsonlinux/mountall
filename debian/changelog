--- conflicted
+++ resolved
@@ -1,6 +1,6 @@
-<<<<<<< HEAD
 mountall (1.2) UNRELEASED; urgency=low
 
+  [ Scott James Remnant ]
   * "mount" event changed to "mounting", to make it clear it happens
     before the filesystem is mounted.  Added "mounted" event which
     happens afterwards.
@@ -22,15 +22,11 @@
     someone adds something to their /etc/fstab without "noauto" then they
     want it mounted.
 
+  [ Johan Kiviniemi ]
+  * Start all fsck instances in parallel, but set their priorities so that
+    thrashing is avoided.  LP: #491389.
+
  -- Scott James Remnant <scott@ubuntu.com>  Fri, 11 Dec 2009 13:37:17 +0000
-=======
-mountall (1.2~) UNRELEASED; urgency=low
-
-  * Start all fsck instances in parallel, but set their priorities so that
-    thrashing is avoided (LP: #491389).
-
- -- Johan Kiviniemi <debian@johan.kiviniemi.name>  Wed, 14 Oct 2009 00:58:21 +0300
->>>>>>> 0416fe78
 
 mountall (1.1) lucid; urgency=low
 
