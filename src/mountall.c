/* mountall
 *
 * Copyright © 2010 Canonical Ltd.
 * Author: Scott James Remnant <scott@netsplit.com>.
 *
 * This program is free software; you can redistribute it and/or modify
 * it under the terms of the GNU General Public License version 2, as
 * published by the Free Software Foundation.
 *
 * This program is distributed in the hope that it will be useful,
 * but WITHOUT ANY WARRANTY; without even the implied warranty of
 * MERCHANTABILITY or FITNESS FOR A PARTICULAR PURPOSE.  See the
 * GNU General Public License for more details.
 *
 * You should have received a copy of the GNU General Public License along
 * with this program; if not, write to the Free Software Foundation, Inc.,
 * 51 Franklin Street, Fifth Floor, Boston, MA 02110-1301 USA.
 */

#ifdef HAVE_CONFIG_H
# include <config.h>
#endif /* HAVE_CONFIG_H */


#include <libudev.h>

#include <sys/types.h>
#include <sys/stat.h>
#include <sys/wait.h>
#include <sys/mount.h>

#include <time.h>
#include <errno.h>
#include <fcntl.h>
#include <paths.h>
#include <stdio.h>
#include <limits.h>
#include <mntent.h>
#include <stdarg.h>
#include <stdlib.h>
#include <string.h>
#include <syslog.h>
#include <unistd.h>
#include <fnmatch.h>
#include <dirent.h>

#include <nih/macros.h>
#include <nih/alloc.h>
#include <nih/string.h>
#include <nih/list.h>
#include <nih/hash.h>
#include <nih/timer.h>
#include <nih/signal.h>
#include <nih/child.h>
#include <nih/io.h>
#include <nih/main.h>
#include <nih/option.h>
#include <nih/logging.h>
#include <nih/error.h>
#include <nih/errors.h>

#include <nih-dbus/dbus_error.h>
#include <nih-dbus/dbus_connection.h>
#include <nih-dbus/dbus_proxy.h>
#include <nih-dbus/errors.h>

#include <ply-event-loop.h>
#include <ply-boot-client.h>

#include "ioprio.h"

#include "dbus/upstart.h"
#include "com.ubuntu.Upstart.h"
#include "control.h"


#define BUILTIN_FSTAB   "/lib/init/fstab"

#define BOREDOM_TIMEOUT 3
#define ROOTDELAY 30

enum exit {
	EXIT_OK = 0,		/* Ok */
	EXIT_ERROR = 1,		/* General/OS error */
	EXIT_SHELL = 2,		/* Start maintenance shell */
	EXIT_SHELL_REBOOT = 3,	/* Start maintenance shell, reboot when done */
	EXIT_REBOOT = 4,	/* System must reboot */
};

typedef enum {
	TAG_UNKNOWN,
	TAG_LOCAL,
	TAG_REMOTE,
	TAG_VIRTUAL,
	TAG_SWAP,
	TAG_NOWAIT,
	TAG_SKIPPED,
	TAG_TIMEOUT,
} Tag;

typedef enum {
	ERROR_NONE,
	ERROR_BORED,
	ERROR_FSCK_FAILED,
	ERROR_FSCK_FAILED_HARD,
	ERROR_MOUNT_FAILED,
	ERROR_FSCK_IN_PROGRESS,
} Error;

typedef struct mount Mount;

struct mount {
	NihList             entry;

	char *              mountpoint;
	pid_t               mount_pid;
	int                 mounted;
	dev_t               mounted_dev;

	char *              device;
	struct udev_device *udev_device;
	NihHash *           physical_dev_ids;
	int                 physical_dev_ids_needed;
	pid_t               fsck_pid;
	int                 fsck_progress;
	int                 fsck_fix;
	int                 ready;

	DBusPendingCall *   pending_call;

	Error               error;

	char *              type;
	int                 nodev;
	char *              opts;
	char *              mount_opts;
	int                 check;

	Tag                 tag;
	int                 has_showthrough;
	Mount *             showthrough;
	int                 checked_link;
	Mount *             link_target;
	NihList             deps;
	int                 needs_mtab;
};

#define MOUNT_NAME(_mnt) (strcmp ((_mnt)->type, "swap")			\
			  && strcmp ((_mnt)->mountpoint, "none")	\
			  ? (_mnt)->mountpoint : (_mnt)->device)

typedef struct filesystem {
	char *name;
	int   nodev;
} Filesystem;

typedef struct process {
	Mount *       mnt;
	char * const *args;
	pid_t         pid;
	void (*handler) (Mount *mnt, pid_t pid, int status);
} Process;

typedef struct event_reply_data {
	Mount *          mnt;
	void (*handler) (void *data, NihDBusMessage *message);
} EventReplyData;

Mount *new_mount             (const char *mountpoint, const char *device,
			      int check, const char *type, const char *opts);
Mount *find_mount            (const char *mountpoint);
void   update_mount          (Mount *mnt, const char *device, int check,
			      const char *type, const char *opts);

int    has_option            (Mount *mnt, const char *option, int current);
char * get_option            (const void *parent, Mount *mnt, const char *option,
			      int current);
char * cut_options           (const void *parent, Mount *mnt, ...);

void   parse_fstab           (const char *filename);
void   parse_mountinfo       (void);

void   parse_filesystems     (void);

void   mount_policy          (void);
void   tag_mount             (Mount *mnt, Tag tag);
void   mark_mounted          (void);

void   mounted               (Mount *mnt);
void   skip_mount            (Mount *mnt);
void   trigger_events        (void);

void   try_mounts            (void);
void   try_mount             (Mount *mnt, int force);
void   mounting_event_handled(void *data, NihDBusMessage *message);
void   mounted_event_handled (void *data, NihDBusMessage *message);

int    find_on_path          (const char *name);
int    find_fsck             (const char *type);

pid_t  spawn                 (Mount *mnt, char * const *args, int wait,
			      void (*handler) (Mount *mnt, pid_t pid, int status));
void   spawn_child_handler   (Process *proc, pid_t pid,
			      NihChildEvents event, int status);

void   run_mount             (Mount *mnt, int fake);
void   run_mount_finished    (Mount *mnt, pid_t pid, int status);

void   run_swapon            (Mount *mnt);
void   run_swapon_finished   (Mount *mnt, pid_t pid, int status);

int    missing_fsck          (Mount *mnt);
void   run_fsck              (Mount *mnt);
void   run_fsck_finished     (Mount *mnt, pid_t pid, int status);

void   write_mtab            (void);

void   mount_showthrough     (Mount *root);

void   upstart_disconnected  (DBusConnection *connection);
void   emit_event            (const char *name, Mount *mnt,
			      void (*cb) (void *, NihDBusMessage *message));
void   emit_event_error      (void *data, NihDBusMessage *message);

void   udev_monitor_watcher  (struct udev_monitor *udev_monitor,
			      NihIoWatch *watch, NihIoEvents events);
void   udev_catchup          (void);

void   fsck_update           (void);

void   fsck_reader           (Mount *mnt, NihIo *io,
			      const char *buf, size_t len);
void   boredom_timeout       (void *data, NihTimer *timer);

int    plymouth_connect      (void);
void   plymouth_disconnected (void *user_data, ply_boot_client_t *client);

void   plymouth_progress     (Mount *mnt, int progress);
void   plymouth_update       (int only_clear);

void   plymouth_response     (void *user_data, ply_boot_client_t *client);
void   plymouth_failed       (void *user_data, ply_boot_client_t *client);
void   plymouth_answer       (void *user_data, const char *keys,
			      ply_boot_client_t *client);

void   usr1_handler          (void *data, NihSignal *signal);
int    set_dev_wait_time        (NihOption *option, const char *arg);


/**
 * mounts:
 *
 * List of mounts that we need to process, parsed from /etc/fstab
 * (with built-ins and previously mounted filesystems added too).
 * Each list entry is a Mount structure.
 **/
NihList *mounts = NULL;

/**
 * Counters for the different tags.
 **/
size_t num_local = 0;
size_t num_local_mounted = 0;
size_t num_remote = 0;
size_t num_remote_mounted = 0;
size_t num_virtual = 0;
size_t num_virtual_mounted = 0;
size_t num_swap = 0;
size_t num_swap_mounted = 0;
size_t num_timeout = 0;
size_t num_timeout_mounted = 0;

/**
 * newly_mounted:
 *
 * Set to TRUE if we've successfully mounted something, informs the main loop
 * to try and mount non-mounted things again.
 **/
int newly_mounted = TRUE;

/**
 * fsck_in_progress:
 *
 * Set to TRUE while filesystem checks are in progress, this isn't quite the
 * same as fsck being running (which fsck_update) checks since fsck might
 * decide not to check the filesystems.
 *
 * Therefore this gets set to TRUE when we receive the first progress
 * information in fsck_progress(), and reset to FALSE in fsck_update() when
 * no fsck is running.
 **/
int fsck_in_progress = FALSE;

/**
 * filesystems:
 *
 * Array of filesystem information parsed from /proc/filesystems, primarily
 * used to eliminate arch-specific filesystems that don't exist when we
 * start and figure out which filesystems don't have devices.
 **/
Filesystem *filesystems = NULL;
size_t num_filesystems = 0;


/**
 * written_mtab:
 *
 * TRUE once we've successfully written /etc/mtab.
 **/
int written_mtab = FALSE;

/**
 * exit_code:
 *
 * Rather than exit immediately in case of error, we delay the exit until
 * any background processes (fsck, mount, etc.) have finished.
 **/
int exit_code = -1;


/**
 * upstart:
 *
 * Proxy to Upstart daemon.
 **/
static NihDBusProxy *upstart = NULL;

/**
 * udev:
 *
 * libudev context.
 **/
static struct udev *udev = NULL;

/**
 * ply_event_loop:
 *
 * plymouth event loop
 **/
static ply_event_loop_t *ply_event_loop = NULL;

/**
 * ply_boot_client:
 *
 * Plymouth boot client.
 **/
static ply_boot_client_t *ply_boot_client = NULL;

/**
 * plymouth_error:
 *
 * Error currently showing on Plymouth.
 **/
static Error plymouth_error = ERROR_NONE;

/**
 * plymouth_mnt:
 *
 * Mount point currently showing an error on Plymouth.
 **/
static Mount *plymouth_mnt = NULL;

/**
 * plymouth_keys:
 *
 * Keypresses currently being watched for from Plymouth.
 **/
static const char *plymouth_keys = NULL;

/**
 * boredom_timer:
 *
 * Having waited over BOREDOM_TIMEOUT seconds for certain mounts, print a
 * message to the user.
 **/
static NihTimer *boredom_timer = NULL;

/**
 * device_ready_timer:
 *
 * Having waited over ROOTDELAY seconds for certain devices to get ready,
 * exit mountall and trigger the upstart jobs for bringing up the device
 **/

NihTimer *device_ready_timer = NULL;

/**
 * daemonise:
 *
 * Set to TRUE if we should become a daemon, rather than just running
 * in the foreground.
 **/
static int daemonise = FALSE;

/**
 * force_fsck:
 *
 * Set to TRUE if we should pass -f to fsck invocations.
 **/
static int force_fsck = FALSE;

/**
 * fsck_fix:
 *
 * Set to TRUE if we should pass -y to fsck invocations.
 **/
static int fsck_fix = FALSE;

/**
 * no_events:
 *
 * Set to TRUE if we should not emit events.
 **/
static int no_events = FALSE;

/**
 ** dev-wait-time
 **
 ** Set to ROOTDELAY if not set. 
 ** Legal values are between 1sec to 2147483647 seconds.
 **/
static int dev_wait_time = FALSE;




static void
dequote (char *str)
{
	size_t len;

	nih_assert (str != NULL);

	if ((str[0] != '"') && (str[0] != '\''))
		return;

	len = strlen (str);
	len -= 2;

	memmove (str, str + 1, len);
	str[len] = '\0';
}

static void
strip_slashes (char *str)
{
	char *p;

	nih_assert (str != NULL);

	p = str + strlen (str) - 1;
	while ((p > str) && (*p == '/'))
		*(p--) = '\0';
}


Mount *
new_mount (const char *mountpoint,
	   const char *device,
	   int         check,
	   const char *type,
	   const char *opts)
{
	Mount *mnt;

	nih_assert (mountpoint != NULL);
	nih_assert (device != NULL);
	nih_assert (type != NULL);
	nih_assert (opts != NULL);

	mnt = NIH_MUST (nih_new (NULL, Mount));
	nih_list_init (&mnt->entry);

	mnt->mountpoint = NIH_MUST (nih_strdup (mounts, mountpoint));
	strip_slashes (mnt->mountpoint);
	mnt->checked_link = FALSE;
	mnt->link_target = NULL;

	mnt->mount_pid = -1;
	mnt->mounted = FALSE;
	mnt->mounted_dev = -1;

	mnt->device = NULL;
	mnt->udev_device = NULL;
	mnt->physical_dev_ids = NULL;
	mnt->physical_dev_ids_needed = TRUE;
	mnt->fsck_pid = -1;
	mnt->fsck_progress = -1;
	mnt->fsck_fix = FALSE;
	mnt->ready = FALSE;

	mnt->pending_call = NULL;

	mnt->error = ERROR_NONE;

	mnt->type = NULL;
	mnt->nodev = FALSE;
	mnt->opts = NULL;
	mnt->mount_opts = NULL;
	mnt->check = check;

	mnt->tag = TAG_UNKNOWN;
	mnt->has_showthrough = FALSE;
	mnt->showthrough = NULL;
	nih_list_init (&mnt->deps);

	nih_alloc_set_destructor (mnt, nih_list_destroy);
	nih_list_add (mounts, &mnt->entry);

	mnt->needs_mtab = FALSE;

	update_mount (mnt, device, check, type, opts);

	return mnt;
}

Mount *
find_mount (const char *mountpoint)
{
	nih_assert (mountpoint != NULL);

	NIH_LIST_FOREACH (mounts, iter) {
		Mount *mnt = (Mount *)iter;

		if (! strcmp (mnt->mountpoint, mountpoint))
			return mnt;
	}

	return NULL;
}

void
update_mount (Mount *     mnt,
	      const char *device,
	      int         check,
	      const char *type,
	      const char *opts)
{
	nih_assert (mnt != NULL);

	if (device) {
		if (mnt->device)
			nih_unref (mnt->device, mounts);
		mnt->device = NIH_MUST (nih_strdup (mounts, device));

		if (! strncmp (mnt->device, "UUID=", 5)) {
			dequote (mnt->device + 5);
		} else if (! strncmp (mnt->device, "LABEL=", 6)) {
			dequote (mnt->device + 6);
		} else {
			dequote (mnt->device);
			strip_slashes (mnt->device);
		}
	}

	if (check >= 0)
		mnt->check = check;

	if (type) {
		if (mnt->type)
			nih_unref (mnt->type, mounts);
		mnt->type = NIH_MUST (nih_strdup (mounts, type));
	}

	if (opts) {
		if (mnt->opts)
			nih_unref (mnt->opts, mounts);
		mnt->opts = NIH_MUST (nih_strdup (mounts, opts));
	}


	nih_debug ("%s: %s %s %s %s%s",
		   MOUNT_NAME (mnt),
		   mnt->mountpoint,
		   mnt->device,
		   mnt->type,
		   mnt->opts,
		   mnt->check ? " check" : "");
}


int
has_option (Mount *     mnt,
	    const char *option,
	    int         current)
{
	const char *opts;
	size_t      i;

	nih_assert (mnt != NULL);
	nih_assert (option != NULL);

	opts = current ? mnt->mount_opts : mnt->opts;
	if (! opts)
		return FALSE;

	i = 0;
	while (i < strlen (opts)) {
		size_t j;
		size_t k;

		j = strcspn (opts + i, ",=");
		k = strcspn (opts + i + j, ",");

		if (! strncmp (opts + i, option, j))
			return TRUE;

		i += j + k + 1;
	}

	return FALSE;
}

char *
get_option (const void *parent,
	    Mount *     mnt,
	    const char *option,
	    int         current)
{
	const char *opts;
	size_t      i;

	nih_assert (mnt != NULL);
	nih_assert (option != NULL);

	opts = current ? mnt->mount_opts : mnt->opts;
	if (! opts)
		return NULL;

	i = 0;
	while (i < strlen (opts)) {
		size_t j;
		size_t k;

		j = strcspn (opts + i, ",=");
		k = strcspn (opts + i + j, ",");

		if (! strncmp (opts + i, option, j))
			return nih_strndup (parent, opts + i + j + 1,
					    k ? k - 1 : 0);

		i += j + k + 1;
	}

	return NULL;
}

char *
cut_options (const void *parent,
	     Mount *     mnt,
	     ...)
{
	va_list args;
	char *  opts;
	size_t  i;

	nih_assert (mnt != NULL);

	va_start (args, mnt);

	opts = NIH_MUST (nih_strdup (parent, mnt->opts));

	i = 0;
	while (i < strlen (opts)) {
		size_t      j;
		size_t      k;
		va_list     options;
		const char *option;

		j = strcspn (opts + i, ",=");
		k = strcspn (opts + i + j, ",");

		va_copy (options, args);
		while ((option = va_arg (options, const char *)) != NULL) {
			if (j && strlen(option) == j
				&& ! strncmp (opts + i, option, j))
				break;
		}
		va_end (options);

		if (option) {
			memmove (opts + (i ? i - 1 : 0), opts + i + j + k,
				 strlen (opts) - i - j - k + 1);
		} else {
			i += j + k + 1;
		}
	}

	va_end (args);

	return opts;
}


void
parse_fstab (const char *filename)
{
	FILE *         fstab;
	struct mntent *mntent;

	nih_assert (filename != NULL);

	nih_debug ("updating from %s", filename);

	fstab = setmntent (filename, "r");
	if (! fstab) {
		nih_fatal ("%s: %s", filename, strerror (errno));
		exit (EXIT_ERROR);
	}

	while ((mntent = getmntent (fstab)) != NULL) {
		Mount *         mnt;
		nih_local char *fsname = NULL;

		/* These are always symlinks into /run now.  Ignore any
		 * explicit attempts to mount them because it vastly
		 * complicates matters when trying to ensure that /run and
		 * /var/run point to the same place.
		 */
		if (! strcmp (mntent->mnt_dir, "/var/run") ||
		    ! strcmp (mntent->mnt_dir, "/var/lock"))
			continue;

		mnt = find_mount (mntent->mnt_dir);
		if (mnt
		    && strcmp (mntent->mnt_type, "swap")) {
			update_mount (mnt,
				      mntent->mnt_fsname,
				      mntent->mnt_passno != 0,
				      mntent->mnt_type,
				      mntent->mnt_opts);
		} else {
			mnt = new_mount (mntent->mnt_dir,
					 mntent->mnt_fsname,
					 mntent->mnt_passno != 0,
					 mntent->mnt_type,
					 mntent->mnt_opts);
		}
	}

	endmntent (fstab);
}

static int
needs_remount (Mount *mnt)
{
	nih_assert (mnt != NULL);

	if (mnt->mounted
	    && has_option (mnt, "ro", TRUE)
	    && (! has_option (mnt, "ro", FALSE))) {
		return TRUE;
	} else {
		return FALSE;
	}
}

static void
mount_proc (void)
{
	Mount *mnt;

	nih_debug ("mounting /proc");
	if (mount ("none", "/proc", "proc",
		   MS_NODEV | MS_NOEXEC | MS_NOSUID, NULL) < 0) {
		nih_fatal ("%s: %s: %s", "/proc",
			   _("unable to mount"),
			   strerror (errno));
		exit (EXIT_ERROR);
	}

	mnt = find_mount ("/proc");
	if (mnt)
		mnt->mounted = TRUE;
}

static FILE *mountinfo = NULL;

static void
parse_mountinfo_file (int reparsed)
{
	nih_local char *buf = NULL;
	size_t          bufsz;

	nih_assert (mountinfo != NULL);

	if (reparsed)
		rewind (mountinfo);

	nih_debug ("updating mounts");

	bufsz = 4096;
	buf = NIH_MUST (nih_alloc (NULL, bufsz));

	while (fgets (buf, bufsz, mountinfo) != NULL) {
		char * saveptr;
		char * ptr;
		char * dev;
		char * mountpoint;
		char * type;
		char * device;
		int    maj, min;
		char * mount_opts;
		char * super_opts;
		char * opts;
		Mount *mnt;

		while ((! strchr (buf, '\n')) && (! feof (mountinfo))) {
			buf = NIH_MUST (nih_realloc (buf, NULL, bufsz + 4096));
			if (! fgets (buf + bufsz - 1, 4097, mountinfo))
				break;
			bufsz += 4096;
		}

		/* mount ID */
		ptr = strtok_r (buf, " \t\n", &saveptr);
		if (! ptr)
			continue;

		/* parent ID */
		ptr = strtok_r (NULL, " \t\n", &saveptr);
		if (! ptr)
			continue;

		/* major:minor */
		dev = strtok_r (NULL, " \t\n", &saveptr);
		if (! dev)
			continue;

		/* root */
		ptr = strtok_r (NULL, " \t\n", &saveptr);
		if (! ptr)
			continue;

		/* mountpoint */
		mountpoint = strtok_r (NULL, " \t\n", &saveptr);
		if (! mountpoint)
			continue;

		/* mount opts */
		mount_opts = strtok_r (NULL, " \t\n", &saveptr);
		if (! mount_opts)
			continue;

		/* optional fields */
		while (((ptr = strtok_r (NULL, " \t\n", &saveptr)) != NULL)
		       && strcmp (ptr, "-"))
			;
		if (! ptr)
			continue;

		/* type */
		type = strtok_r (NULL, " \t\n", &saveptr);
		if (! type)
			continue;

		/* device */
		device = strtok_r (NULL, " \t\n", &saveptr);
		if (! device)
			continue;

		/* superblock opts */
		super_opts = strtok_r (NULL, " \t\n", &saveptr);
		if (! super_opts)
			continue;

		/* ignore ureadahead's mounting of debugfs */
		if (! strcmp (mountpoint, "/var/lib/ureadahead/debugfs"))
			continue;

		opts = NIH_MUST (nih_sprintf (mounts, "%s,%s",
					      mount_opts, super_opts));

		mnt = find_mount (mountpoint);
		if (mnt
		    && strcmp (type, "swap")) {

			int needed_remount = needs_remount (mnt);

			if (! strcmp (type, "rootfs"))
				type = NULL;

			if ((! strcmp (device, "/dev/root"))
			    || (! strcmp (device, "none")))
				device = NULL;

			update_mount (mnt, device, -1, type, NULL);

			if (mnt->mount_opts)
				nih_unref (mnt->mount_opts, mounts);
			mnt->mount_opts = opts;

			/* If remounted, treat as newly done mount below. */
			if (needed_remount && !needs_remount (mnt))
				mnt->mounted = FALSE;

		} else {
			mnt = new_mount (mountpoint, device, FALSE, type, opts);
			mnt->mount_opts = opts;
		}

		if (sscanf (dev, "%d:%d", &maj, &min) == 2)
			mnt->mounted_dev = makedev (maj, min);

		if (mnt->mounted)
			continue;

		/* Fully update mounted state if reparsed.
		 * If invoked first time, just set the flag and leave complete
		 * state update (including event trigger) to mark_mounted ().
		 */
		if (reparsed && ! mnt->pending_call) {
			mounted (mnt);
		} else {
			mnt->mounted = TRUE;
		}
	}
}

static void
mountinfo_watcher (void *      data,
		   NihIoWatch *watch,
		   NihIoEvents events)
{
	nih_assert (mountinfo != NULL);

	nih_debug ("mountinfo changed, reparsing");
	parse_mountinfo_file (TRUE);
}

void
parse_mountinfo (void)
{
	if (mountinfo) {
		parse_mountinfo_file (TRUE);
	} else {
		mountinfo = fopen ("/proc/self/mountinfo", "r");
		if ((! mountinfo) && (errno == ENOENT)) {
			mount_proc ();
			mountinfo = fopen ("/proc/self/mountinfo", "r");
		}
		if (! mountinfo) {
			nih_fatal ("%s: %s", "/proc/self/mountinfo",
				   strerror (errno));
			exit (EXIT_ERROR);
		}

		parse_mountinfo_file (FALSE);

		NIH_MUST (nih_io_add_watch (NULL, fileno (mountinfo), NIH_IO_EXCEPT,
					    mountinfo_watcher, NULL));
	}
}


void
parse_filesystems (void)
{
	FILE *          fs;
	nih_local char *buf = NULL;
	size_t          bufsz;

	nih_debug ("reading filesystems");

	fs = fopen ("/proc/filesystems", "r");
	if ((! fs) && (errno == ENOENT)) {
		mount_proc ();
		fs = fopen ("/proc/filesystems", "r");
	}
	if (! fs) {
		nih_fatal ("%s: %s", "/proc/filesystems",
			   strerror (errno));
		exit (EXIT_ERROR);
	}

	bufsz = 4096;
	buf = NIH_MUST (nih_alloc (NULL, bufsz));

	while (fgets (buf, bufsz, fs) != NULL) {
		char *      ptr;
		int         nodev;
		Filesystem *filesystem;

		while (((ptr = strchr (buf, '\n')) == NULL) && (! feof (fs))) {
			buf = NIH_MUST (nih_realloc (buf, NULL, bufsz + 4096));
			if (! fgets (buf + bufsz - 1, 4097, fs))
				break;
			bufsz += 4096;
		}

		*ptr = '\0';
		if (! strncmp (buf, "nodev\t", 6)) {
			nodev = TRUE;
			ptr = buf + 6;
			nih_debug ("%s (nodev)", ptr);
		} else if (buf[0] == '\t') {
			nodev = FALSE;
			ptr = buf + 1;
			nih_debug ("%s", ptr);
		} else
			continue;

		filesystems = NIH_MUST (nih_realloc (filesystems, NULL,
						     sizeof (Filesystem) * (num_filesystems + 1)));
		filesystem = &filesystems[num_filesystems++];

		filesystem->name = NIH_MUST (nih_strdup (filesystems, ptr));
		filesystem->nodev = nodev;
	}

	if (fclose (fs) < 0) {
		nih_fatal ("%s: %s", "/proc/filesystems",
			  strerror (errno));
		exit (EXIT_ERROR);
	}
}


static int
is_parent (char *root,
	   char *path)
{
	size_t len;

	nih_assert (root != NULL);
	nih_assert (path != NULL);

	len = strlen (root);
	if ((! strncmp (path, root, len))
	    && ((path[len] == '\0')
		|| (path[len] == '/')
		|| (len && path[len-1] == '/')))
		return TRUE;

	return FALSE;
}

static int
is_remote (Mount *mnt)
{
	nih_assert (mnt != NULL);

	if (has_option (mnt, "_netdev", FALSE)
	    || (! strcmp (mnt->type, "nfs"))
	    || (! strcmp (mnt->type, "nfs4"))
	    || (! strcmp (mnt->type, "smbfs"))
	    || (! strcmp (mnt->type, "cifs"))
	    || (! strcmp (mnt->type, "coda"))
	    || (! strcmp (mnt->type, "ncp"))
	    || (! strcmp (mnt->type, "ncpfs"))
	    || (! strcmp (mnt->type, "ocfs2"))
	    || (! strcmp (mnt->type, "gfs"))
	    || (! strcmp (mnt->type, "gfs2"))
	    || (! strcmp (mnt->type, "ceph"))) {
		return TRUE;
	} else {
		return FALSE;
	}
}

void
mount_policy (void)
{
	nih_local NihList  *already_mounted = NULL;
	NihListEntry       *entry;

	/* Build a list of mountpoints of already mounted
	 * file systems. Used later to avoid hiding existing
	 * mounted file systems.
	 */
	already_mounted = NIH_MUST (nih_list_new (NULL));
 	NIH_LIST_FOREACH (mounts, iter) {
		Mount *mnt = (Mount *)iter;
		if (mnt->mountpoint && mnt->mounted) {
			entry = NIH_MUST (nih_list_entry_new (already_mounted));
			entry->str = NIH_MUST (nih_strdup (entry, mnt->mountpoint));
			nih_list_add (already_mounted, &entry->entry);
		}
	}

 	NIH_LIST_FOREACH_SAFE (mounts, iter) {
		Mount *mnt = (Mount *)iter;
		size_t j;

		/* Check through the known filesystems, if this is a nodev
		 * filesystem then mark the mount as such so we don't wait
		 * for any device to be ready.
		 */
		for (j = 0; j < num_filesystems; j++) {
			if ((! strcmp (mnt->type, filesystems[j].name))
			    && filesystems[j].nodev) {
				mnt->nodev = TRUE;
				break;
			}
		}

		/* If there's no device spec for this filesystem,
		 * and it's optional, we ignore it.
		 */
		if ((! strcmp (mnt->device, "none"))
		    && has_option (mnt, "optional", FALSE)
		    && (j == num_filesystems)) {
			nih_debug ("%s: dropping unknown filesystem",
				   MOUNT_NAME (mnt));
			nih_free (mnt);
			continue;
		}

		/* Otherwise if there's no device and the type is also "none",
		 * special-case it as a "nodev" virtual filesystem so our
		 * placeholder handling kicks in.
		 */
		if (! strcmp (mnt->device, "none")
		    && ! strcmp (mnt->type, "none"))
			mnt->nodev = TRUE;

		/* Drop anything with ignore as its type. */
		if (! strcmp (mnt->type, "ignore")) {
			nih_debug ("%s: dropping ignored filesystem",
				   MOUNT_NAME (mnt));
			nih_free (mnt);
			continue;
		}

		/* Drop anything that's not auto-mounted which isn't already
		 * mounted.
		 */
		if (has_option (mnt, "noauto", FALSE)
		    && (! mnt->mounted)) {
			nih_debug ("%s: dropping noauto filesystem",
				   MOUNT_NAME (mnt));
			nih_free (mnt);
			continue;
		}

		/* Check if our current mount entry would hide
		 * an existing mountpoint. If so, skip it.
		 */
		NIH_LIST_FOREACH (already_mounted, iter) {
			NihListEntry *e = (NihListEntry *)iter;
			if (mnt->mountpoint
			    && mnt->mountpoint != e->str
			    && ! mnt->mounted
			    && is_parent (mnt->mountpoint, e->str)) {
				nih_debug (
				    "%s: dropping filesystem because it has an already mounted child (%s)\n",
				    mnt->mountpoint, e->str);
				nih_free (mnt);
				break;
			}
		}
	}

 	NIH_LIST_FOREACH (mounts, iter) {
		Mount *mnt = (Mount *)iter;
		Mount *mount_parent = NULL;
		Mount *device_parent = NULL;

		/* Iterate through the list of mounts, we're looking for the
		 * parentof the mountpoint (e.g. /var/tmp's parent is /var)
		 * and the parent mountpoint of the device spec
		 * (e.g. /usr/loop.img's parent is /usr).
		 */
		NIH_LIST_FOREACH (mounts, iter) {
			Mount *other = (Mount *)iter;

			/* Skip this mount entry */
			if (other == mnt)
				continue;

			/* Is this a parent of our mountpoint? */
			if (mnt->mountpoint
			    && other->mountpoint
			    && is_parent (other->mountpoint, mnt->mountpoint)){
				if ((! mount_parent)
				    || (strlen (mount_parent->mountpoint) < strlen (other->mountpoint)))
					mount_parent = other;
			}

			/* Is this a parent mountpoint of our device? */
			if ((! mnt->nodev)
			    && other->mountpoint
			    && is_parent (other->mountpoint, mnt->device)){
				if ((! device_parent)
				    || (strlen (device_parent->mountpoint) < strlen (other->mountpoint)))
					device_parent = other;
			}
		}

		/* We nearly always depend on our mountpoint's parent, the only
		 * exceptions are swap devices (which aren't mounted),
		 * showthrough entries (which explicitly don't need to wait)
		 * and virtual filesystems directly under the root.
		 */
		if (mount_parent
		    && strcmp (mnt->type, "swap")) {
			if (has_option (mnt, "showthrough", FALSE)
			    && strcmp (mount_parent->mountpoint, "/")) {
				mount_parent->has_showthrough = TRUE;
				mnt->showthrough = mount_parent;
				nih_debug ("%s shows through parent %s",
					   MOUNT_NAME (mnt),
					   MOUNT_NAME (mount_parent));
				mount_parent = NULL;
			} else if ((! strcmp (mount_parent->mountpoint, "/"))
				   && mnt->nodev
				   && strcmp (mnt->type, "none")) {
				nih_debug ("%s can be mounted while root readonly",
					   MOUNT_NAME (mnt));
				mount_parent = NULL;
			} else {
				NihListEntry *dep;

				dep = NIH_MUST (nih_list_entry_new (mnt));
				dep->data = mount_parent;
				nih_ref (mount_parent, dep);

				nih_list_add (&mnt->deps, &dep->entry);
				nih_debug ("%s parent is %s",
					   MOUNT_NAME (mnt),
					   MOUNT_NAME (mount_parent));
			}
		}

		/* It's also a pretty good idea to wait for the mountpoint on
		 * which our device exists to appear first, assuming we have
		 * one and that it's a valid path.
		 */
		if (device_parent
		    && (! mnt->nodev)
		    && (mnt->device[0] == '/')
		    && strncmp (mnt->device, "/dev/", 5)) {
			NihListEntry *dep;

			dep = NIH_MUST (nih_list_entry_new (mnt));
			dep->data = device_parent;
			nih_ref (device_parent, dep);

			nih_list_add (&mnt->deps, &dep->entry);
			nih_debug ("%s parent is %s (mount %s)",
				   MOUNT_NAME (mnt),
				   MOUNT_NAME (device_parent),
				   mnt->device);
		}

		/* Kernel filesystems can require rather more to mount than
		 * first appears, if a device spec has been given then we
		 * also wait for the previous fstab entry - whatever it was.
		 */
		if (mnt->nodev
		    && strcmp (mnt->device, "none")
		    && strcmp (mnt->device, mnt->type)
		    && (mnt->entry.prev != mounts)
		    && strcmp (((Mount *)mnt->entry.prev)->device, "none")) {
			NihListEntry *dep;
			Mount *       prior;

			prior = (Mount *)mnt->entry.prev;

			dep = NIH_MUST (nih_list_entry_new (mnt));
			dep->data = prior;
			nih_ref (prior, dep);

			nih_list_add (&mnt->deps, &dep->entry);
			nih_debug ("%s prior fstab entry %s",
				   MOUNT_NAME (mnt), MOUNT_NAME (prior));
		}

		/* Tag the filesystem so we know which event it blocks */
		tag_mount (mnt, TAG_UNKNOWN);
	}

	NIH_LIST_FOREACH (mounts, iter) {
		Mount *mnt = (Mount *)iter;

		switch (mnt->tag) {
		case TAG_VIRTUAL:
			nih_info (_("%s is %s"), MOUNT_NAME (mnt), "virtual");
			num_virtual++;
			break;
		case TAG_LOCAL:
			nih_info (_("%s is %s"), MOUNT_NAME (mnt), "local");
			num_local++;
			break;
		case TAG_TIMEOUT:
			nih_info (_("%s is %s"), MOUNT_NAME (mnt), "local with timeout");
			num_local++;
			num_timeout++;
			break;
		case TAG_REMOTE:
			nih_info (_("%s is %s"), MOUNT_NAME (mnt), "remote");
			num_remote++;
			break;
		case TAG_SWAP:
			nih_info (_("%s is %s"), MOUNT_NAME (mnt), "swap");
			num_swap++;
			break;
		case TAG_NOWAIT:
			nih_info (_("%s is %s"), MOUNT_NAME (mnt), "nowait");
			break;
		case TAG_SKIPPED:
			nih_info (_("%s is %s"), MOUNT_NAME (mnt), "skipped");
			break;
		default:
			nih_assert_not_reached ();
		}
	}
}

void
tag_mount (Mount *mnt,
	   Tag    tag)
{
	nih_assert (mnt != NULL);

	/* If no tag is given, work it out from the device type */
	if (tag == TAG_UNKNOWN) {
		if (! strcmp (mnt->type, "swap")) {
			tag = TAG_SWAP;
		} else if (! strcmp (mnt->mountpoint, "/")) {
			nih_debug ("%s is root filesystem", MOUNT_NAME (mnt));
			tag = TAG_LOCAL;
		} else if (is_remote (mnt)) {
			if ((! strcmp (mnt->mountpoint, "/usr"))
			    || (! strcmp (mnt->mountpoint, "/var"))
			    || (! strncmp (mnt->mountpoint, "/usr/", 5))
			    || (! strncmp (mnt->mountpoint, "/var/", 5))
			    || (has_option (mnt, "bootwait", FALSE)))
			{
				tag = TAG_REMOTE;
			} else {
				tag = TAG_NOWAIT;
			}
		} else if (mnt->nodev
			   && strcmp (mnt->type, "fuse")) {
			if (! has_option (mnt, "nobootwait", FALSE)) {
				tag = TAG_VIRTUAL;
			} else {
				tag = TAG_NOWAIT;
			}
		} else {
			if (! has_option (mnt, "nobootwait", FALSE)) {
				if ( has_option (mnt, "timeout", FALSE))
				{
					tag = TAG_TIMEOUT; 
				}
				else
					tag = TAG_LOCAL;
	
			} else {
				tag = TAG_NOWAIT;
			}
		}
	}

	/* If no tag is set, default it from our dependencies */
	if (mnt->tag == TAG_UNKNOWN) {
		NIH_LIST_FOREACH (&mnt->deps, dep_iter) {
			NihListEntry *dep_entry = (NihListEntry *)dep_iter;
			Mount *       dep = (Mount *)dep_entry->data;

			/* Do not inherit from the root filesystem unless
			 * this is a placeholder.
			 */
			if ((! strcmp (dep->mountpoint, "/"))
			    && strcmp (mnt->type, "none"))
				continue;

			if ((dep->tag == TAG_LOCAL)
			    && (mnt->tag != TAG_REMOTE))
				mnt->tag = TAG_LOCAL;
			if ((dep->tag == TAG_TIMEOUT)
			    && (mnt->tag != TAG_REMOTE))
				mnt->tag = TAG_LOCAL;
			if (dep->tag == TAG_REMOTE)
				mnt->tag = TAG_REMOTE;
		}
	}

	/* Don't override a more restrictive tag already set from a parent
	 * mountpoint.
	 */
	if ((tag == TAG_VIRTUAL)
	    && (mnt->tag == TAG_REMOTE)) {
		nih_debug ("%s is not virtual, inherited remote",
			   MOUNT_NAME (mnt));
		return;
	}

	if ((tag == TAG_VIRTUAL)
	    && (mnt->tag == TAG_LOCAL)) {
		nih_debug ("%s is not virtual, inherited local",
			   MOUNT_NAME (mnt));
		return;
	}

	if ((tag == TAG_VIRTUAL)
	    && (mnt->tag == TAG_TIMEOUT)) {
		nih_debug ("%s is not virtual, inherited local (with timeout)",
			   MOUNT_NAME (mnt));
		return;
	}

	if ((tag == TAG_LOCAL)
	    && (mnt->tag == TAG_REMOTE)) {
		nih_debug ("%s is not local, inherited remote",
			   MOUNT_NAME (mnt));
	}

	if ((tag == TAG_TIMEOUT)
	    && (mnt->tag == TAG_REMOTE)) {
		nih_debug ("%s is not local (with timeout), inherited remote",
			   MOUNT_NAME (mnt));
	}

	/* Set the tag, then if it's one we'd normally inherit, set it on
	 * any mount point that depends on this one.
	 */
	mnt->tag = tag;

	/* TAG_TIMEOUT is TAG_LOCAL with a timeout. timeout cannot be
	 * inherited but local could be */
	if (tag == TAG_TIMEOUT)
		tag = TAG_LOCAL;

	if ((tag == TAG_LOCAL)
	    || (tag == TAG_REMOTE)) {
		NIH_LIST_FOREACH (mounts, iter) {
			Mount *dep = (Mount *)iter;

			/* Do not inherit from the root filesystem unless
			 * this is a placeholder.
			 */
			if ((! strcmp (mnt->mountpoint, "/"))
			    && strcmp (dep->type, "none"))
				continue;

			NIH_LIST_FOREACH (&dep->deps, dep_iter) {
				NihListEntry *dep_entry = (NihListEntry *)dep_iter;

				if (dep_entry->data == mnt)
					tag_mount (dep, tag);
			}
		}
	}
}

void
mark_mounted (void)
{
 	NIH_LIST_FOREACH (mounts, iter) {
		Mount *mnt = (Mount *)iter;

		if (mnt->mounted && (! needs_remount (mnt)))
			mounted (mnt);
	}
}

void
mounted (Mount *mnt)
{
	nih_assert (mnt != NULL);

	nih_debug ("%s", MOUNT_NAME (mnt));

	mnt->error = ERROR_NONE;
	plymouth_update (FALSE);

	/* This is a completely special case, because we just broke the
	 * system in a way that it's not really going to expect.
	 */
	if (! strcmp (mnt->mountpoint, "/dev")) {
		mode_t mask;
		Mount *root;

		mask = umask (0000);
		mknod ("/dev/console", S_IFCHR | 0600, makedev (5, 1));
		mknod ("/dev/null", S_IFCHR | 0666, makedev (1, 3));
		umask (mask);

		/* And while we're in here, let's make sure we get a
		 * /dev/root symlink for the right device too ;-)
		 */
		root = find_mount ("/");
		if (root->mounted_dev != (dev_t)-1) {
			FILE *rules;

			mask = umask (0022);
			mkdir ("/dev/.udev", 0755);
			mkdir ("/dev/.udev/rules.d", 0755);
			rules = fopen ("/dev/.udev/rules.d/root.rules", "w");
			if (rules) {
				fprintf (rules, ("SUBSYSTEM==\"block\", "
						 "ENV{MAJOR}==\"%d\", "
						 "ENV{MINOR}==\"%d\", "
						 "SYMLINK+=\"root\"\n"),
					 major (root->mounted_dev),
					 minor (root->mounted_dev));
				fclose (rules);
			}
			umask (mask);
		}
	}

	if (!mnt->pending_call)
		emit_event ("mounted", mnt, mounted_event_handled);

	fsck_update ();
}

void
skip_mount (Mount *mnt)
{
	nih_assert (mnt != NULL);
	nih_assert ((! mnt->mounted) || needs_remount (mnt));

	nih_debug ("%s", MOUNT_NAME (mnt));

	switch (mnt->tag) {
	case TAG_LOCAL:
		num_local--;
		break;
	case TAG_TIMEOUT:
		num_local--;
		num_timeout--;
		break;
	case TAG_REMOTE:
		num_remote--;
		break;
	case TAG_VIRTUAL:
		num_virtual--;
		break;
	case TAG_SWAP:
		num_swap--;
		break;
	case TAG_NOWAIT:
		break;
	case TAG_SKIPPED:
		break;
	case TAG_UNKNOWN:
		break;
	default:
		nih_assert_not_reached ();
	}

	mnt->tag = TAG_SKIPPED;
	newly_mounted = TRUE;

	NIH_LIST_FOREACH (mounts, iter) {
		Mount *dep = (Mount *)iter;

		if (dep->mounted && (! needs_remount (dep)))
			continue;

		NIH_LIST_FOREACH (&dep->deps, dep_iter) {
			NihListEntry *dep_entry = (NihListEntry *)dep_iter;

			if (dep_entry->data == mnt)
				skip_mount (dep);
		}
	}
	
	trigger_events ();
}

void
trigger_events (void)
{
	static int virtual_triggered = FALSE;
	static int local_triggered = FALSE;
	static int remote_triggered = FALSE;
	static int swap_triggered = FALSE;
	static int filesystem_triggered = FALSE;

	/* Virtual may be triggered at any time */
	if ((! virtual_triggered)
	    && (num_virtual_mounted == num_virtual)) {
		nih_info (_("%s finished"), "virtual");
		emit_event ("virtual-filesystems", NULL, NULL);
		virtual_triggered = TRUE;
	}

	/* Enforce local only after virtual filesystems triggered */
	if ((! local_triggered)
	    && virtual_triggered
	    && (num_local_mounted == num_local)) {
		nih_info (_("%s finished"), "local");
		emit_event ("local-filesystems", NULL, NULL);
		local_triggered = TRUE;
	}

	/* Enforce remote only after virtual filesystems triggrered */
	if ((! remote_triggered)
	    && virtual_triggered
	    && (num_remote_mounted == num_remote)) {
		nih_info (_("%s finished"), "remote");
		emit_event ("remote-filesystems", NULL, NULL);
		remote_triggered = TRUE;
	}

	/* Aggregate event for all filesystems */
	if ((! filesystem_triggered)
	    && virtual_triggered
	    && local_triggered
	    && remote_triggered) {
		nih_info (_("All filesystems mounted"));
		emit_event ("filesystem", NULL, NULL);
		filesystem_triggered = TRUE;
	}

	/* Swaps may be triggered at any time */
	if ((! swap_triggered)
	    && (num_swap_mounted == num_swap)) {
		nih_info (_("%s finished"), "swap");
		emit_event ("all-swaps", NULL, NULL);
		swap_triggered = TRUE;
	}

	nih_info ("local %zi/%zi remote %zi/%zi virtual %zi/%zi swap %zi/%zi",
		   num_local_mounted, num_local,
		   num_remote_mounted, num_remote,
		   num_virtual_mounted, num_virtual,
		   num_swap_mounted, num_swap);
}

/* 
 * is_device_ready:
 *
 * @data: Not used
 * @timer: timer which was preconfigured and on the expiry of which this
 * function is called.
 *
 * This function is called to check if any device marked with the "timeout"
 * option in the /etc/fstab is not ready when the preconfigured @timer
 * expires.
 * It emits a "device-not-ready" event when it finds that such a device is not
 * yet ready.
 */
void
is_device_ready (void * data,
		 NihTimer *timer)
{
	device_ready_timer = NULL;
	NIH_LIST_FOREACH (mounts, iter) {
		Mount *mnt = (Mount *)iter;

		if (mnt->mounted)
			continue;
		if (mnt->tag != TAG_TIMEOUT)
			continue;
		/* If udev was not able to identify the expected device within
		 * ROOTDELAY time, something is wrong */
		if ((! mnt->ready)
		    && (! mnt->nodev)
		    && (! is_remote (mnt))
		    && ((! strncmp (mnt->device, "/dev/", 5))
			|| (! strncmp (mnt->device, "UUID=", 5))
			|| (! strncmp (mnt->device, "LABEL=", 6))))
		{
			nih_message ("%s device not ready in ROOTDELAY sec", MOUNT_NAME (mnt));
			emit_event ("device-not-ready", mnt, NULL);
		}
	}
}

/* 
 * activate_timer:
 *
 * This function is called to start a timer when the first device with
 * "timeout" option is found.
 */
void 
activate_timer (void)
{
	NIH_LIST_FOREACH (mounts, iter) {
		Mount *mnt = (Mount *)iter;

		if (mnt->mounted)
			continue;
		if (mnt->tag != TAG_TIMEOUT)
			continue;
		/* If there's an underlying device that udev is going to deal with,
		 * and it's not a virtual or remote filesystem, we wait for the udev
		 * watcher to mark it ready within ROOTDELAY time.
		 */
		if ((! mnt->ready)
		    && (! mnt->nodev)
		    && (! is_remote (mnt))
		    && ((! strncmp (mnt->device, "/dev/", 5))
			|| (! strncmp (mnt->device, "UUID=", 5))
			|| (! strncmp (mnt->device, "LABEL=", 6))))
		{
			if (!dev_wait_time)
				dev_wait_time = ROOTDELAY;
			nih_debug ("Shall wait for device: %s for %d seconds, starting timer", MOUNT_NAME (mnt), dev_wait_time);
			device_ready_timer = NIH_MUST (nih_timer_add_timeout (NULL, 
						dev_wait_time, is_device_ready, NULL));
			break;

		}

	}

}

void
try_mounts (void)
{
	int all;

	while (newly_mounted) {
		newly_mounted = FALSE;

		all = TRUE;

		NIH_LIST_FOREACH (mounts, iter) {
			Mount *mnt = (Mount *)iter;

			if (mnt->tag == TAG_SKIPPED)
				continue;

			if ((! mnt->mounted) || needs_remount (mnt)) {
				all = FALSE;
				try_mount (mnt, FALSE);
			}
		}

		if (all) {
			/* All mounts have been attempted, so wait for
			 * pending events.
			 */
			int still_pending = 0;

			NIH_LIST_FOREACH (mounts, iter) {
				Mount           *mnt = (Mount *)iter;
				DBusPendingCall *pending_call = mnt->pending_call;

				if (!pending_call)
					continue;

				if (! dbus_pending_call_get_completed (pending_call))
				{
					still_pending++;
					continue;
				}
				dbus_pending_call_block (pending_call);
				dbus_pending_call_unref (pending_call);
				mnt->pending_call = NULL;
			}
			if (still_pending > 0)
				return;

			if (control_server) {
				dbus_server_disconnect (control_server);
				dbus_server_unref (control_server);
			}
			nih_main_loop_exit (EXIT_OK);
		}
	}
}

void
try_mount (Mount *mnt,
	   int    force)
{
	struct stat sb;

	nih_assert (mnt != NULL);

	if (mnt->pending_call)
	        return;

	NIH_LIST_FOREACH (&mnt->deps, dep_iter) {
		NihListEntry *dep_entry = (NihListEntry *)dep_iter;
		Mount *       dep = (Mount *)dep_entry->data;

		if ((! dep->mounted) || needs_remount (dep)) {
			nih_debug ("%s waiting for %s", MOUNT_NAME (mnt),
				   dep->mountpoint);
			return;
		}
	}

	/* If there's an underlying device that udev is going to deal with,
	 * and it's not a virtual or remote filesystem, we wait for the udev
	 * watcher to mark it ready.
	 */
	if ((! mnt->ready)
	    && (! force)
	    && (! mnt->nodev)
	    && (! is_remote (mnt))
	    && ((! strncmp (mnt->device, "/dev/", 5))
		|| (! strncmp (mnt->device, "UUID=", 5))
		|| (! strncmp (mnt->device, "LABEL=", 6))))
	{
		nih_debug ("%s waiting for device", MOUNT_NAME (mnt));

		return;
	}

	/* By this point any parent mounts have appeared, so we can check
	 * whether the mountpoint is a symlink to somewhere else.
	 */
	if (! mnt->checked_link
	    && strcmp (mnt->type, "swap")
	    && strcmp (mnt->mountpoint, "none")
	    && ! lstat (mnt->mountpoint, &sb)
	    && S_ISLNK (sb.st_mode))
	{
		nih_local char *buf = NULL;
		size_t          bufsz;
		ssize_t         linksz;
		Mount          *target = NULL;

		bufsz = 4096;
		buf = NIH_MUST (nih_alloc (NULL, bufsz));

		linksz = readlink (mnt->mountpoint, buf, bufsz);
		if (linksz > 0)
		{
			buf[linksz] = '\0';
			target = find_mount (buf);
		}

		if (target)
		{
			NihListEntry *dep;

			dep = NIH_MUST (nih_list_entry_new (mnt));
			dep->data = target;
			nih_ref (target, dep);

			nih_list_add (&mnt->deps, &dep->entry);
			nih_debug ("%s symlink to %s",
				   MOUNT_NAME (mnt),
				   MOUNT_NAME (target));

			mnt->link_target = target;

			if ((! target->mounted) || needs_remount (target))
			{
				mnt->checked_link = TRUE;
				nih_debug ("%s waiting for %s",
					   MOUNT_NAME (mnt),
					   MOUNT_NAME (target));
				return;
			}
		}
	}
	mnt->checked_link = TRUE;

	if (mnt->link_target)
	{
		nih_debug ("considering %s mounted, as a symlink to %s",
			   MOUNT_NAME (mnt), MOUNT_NAME (mnt->link_target));
		mnt->ready = TRUE;
		mounted (mnt);
		return;
	}

	/* Queue a filesystem check if not yet ready, otherwise emit mounting
	 * event (callback will run swapon or mount as appropriate).
	 */
	if ((! mnt->ready)
	    && (! is_remote (mnt))) {
		run_fsck (mnt);
	} else if (! strcmp (mnt->type, "swap")) {
		nih_info ("mounting event sent for swap %s", mnt->device);
		emit_event ("mounting", mnt, mounting_event_handled);
	} else {
		nih_info ("mounting event sent for %s", mnt->mountpoint);
		emit_event ("mounting", mnt, mounting_event_handled);
	}
}


void
mounting_event_handled (void *data,
                        NihDBusMessage *message)
{
	Mount *mnt = ((EventReplyData *)data)->mnt;

	nih_free (data);

	/* We may generate new pending events below; make sure to clear
	 * the current one before we do. */
	mnt->pending_call = NULL;

	if (!strcmp(mnt->type, "swap")) {
		nih_info ("mounting event handled for swap %s", mnt->device);
		run_swapon (mnt);
	} else {
		nih_info ("mounting event handled for %s", mnt->mountpoint);
		run_mount (mnt, FALSE);
	}
}


void
mounted_event_handled (void *data,
                       NihDBusMessage *message)
{
	Mount *mnt = ((EventReplyData *)data)->mnt;

	nih_free (data);

	/* We may generate new pending events below; make sure to clear
	 * the current one before we do. */
	mnt->pending_call = NULL;

	mnt->mounted = TRUE;
	newly_mounted = TRUE;
	nih_main_loop_interrupt ();

	if (!strcmp(mnt->type, "swap")) {
		nih_info ("mounted event handled for swap %s", mnt->device);
	} else {
		nih_info ("mounted event handled for %s", mnt->mountpoint);
	}

	/* Any previous mount options no longer apply
	 * (ie. we're not read-only anymore)
	 */
	if (mnt->mount_opts)
		nih_unref (mnt->mount_opts, mounts);
	mnt->mount_opts = NULL;

	if ((! written_mtab))
		write_mtab ();
	if (written_mtab && mnt->needs_mtab)
		run_mount (mnt, TRUE);

	switch (mnt->tag) {
	case TAG_LOCAL:
		num_local_mounted++;
		break;
	case TAG_TIMEOUT:
		num_local_mounted++;
		num_timeout_mounted++;
		if (num_timeout_mounted == num_timeout) {
			nih_message (_("\n %s finished! "), "local_timeout");
			/* Stop the timeout waiting for device to get ready"
			 */
			if (device_ready_timer) {
				nih_free (device_ready_timer);
				device_ready_timer = NULL;
			}
		}
		break;
	case TAG_REMOTE:
		num_remote_mounted++;
		break;
	case TAG_VIRTUAL:
		num_virtual_mounted++;
		break;
	case TAG_SWAP:
		num_swap_mounted++;
		break;
	case TAG_NOWAIT:
		break;
	case TAG_SKIPPED:
		break;
	case TAG_UNKNOWN:
		break;
	default:
		nih_assert_not_reached ();
	}

	trigger_events ();

	fsck_update ();
}


/**
 * find_on_path:
 *
 * Returns TRUE if the given name is on the executable search path.
 **/
int
find_on_path (const char *name)
{
	nih_local char *path = NULL;
	char *          pathtok;
	const char *    element;

	path = getenv ("PATH");
	if (!path)
		return FALSE;
	pathtok = path = NIH_MUST (nih_strdup (NULL, path));

	do {
		nih_local char *filename = NULL;
		struct stat     st;

		element = strsep (&pathtok, ":");
		filename = NIH_MUST (nih_sprintf (NULL, "%s/%s",
						  element, name));
		if (stat (filename, &st) == 0)
			return TRUE;
	} while (element);

	return FALSE;
}


/**
 * find_fsck:
 *
 * Returns TRUE if the given filesystem type has a fsck.* checker on the
 * executable search path.
 **/
int
find_fsck (const char *type)
{
	if (strncmp (type, "fsck.", 5) == 0)
		return find_on_path (type);
	else {
		nih_local char *fsck_type = NULL;

		fsck_type = NIH_MUST (nih_sprintf (NULL, "fsck.%s", type));
		return find_on_path (fsck_type);
	}
}


pid_t
spawn (Mount *         mnt,
       char * const *  args,
       int             wait,
       void (*handler) (Mount *mnt, pid_t pid, int status))
{
	pid_t    pid;
	int      fds[2];
	char     flag = '!';
	Process *proc;

	nih_assert (mnt != NULL);
	nih_assert (args != NULL);
	nih_assert (args[0] != NULL);

	if (pipe2 (fds, O_CLOEXEC) < 0) {
		nih_fatal ("Unable to create pipe for spawned process: %s",
			   strerror (errno));
		exit (EXIT_ERROR);
	}

	fflush (stdout);
	fflush (stderr);

	pid = fork ();
	if (pid < 0) {
		close (fds[0]);
		close (fds[1]);

		nih_fatal ("%s %s: %s", args[0], MOUNT_NAME (mnt),
			   strerror (errno));
		exit (EXIT_ERROR);
	} else if (! pid) {
		nih_local char *msg = NULL;

		if (setpgid (0, 0) < 0)
			nih_warn (_("setpgid failed: %s"), strerror (errno));

		for (char * const *arg = args; arg && *arg; arg++)
			NIH_MUST (nih_strcat_sprintf (&msg, NULL, msg ? " %s" : "%s", *arg));

		nih_debug ("%s", msg);

		fflush (stdout);
		fflush (stderr);
		execvp (args[0], args);
		nih_fatal ("%s %s [%d]: %s", args[0], MOUNT_NAME (mnt),
			   getpid (), strerror (errno));
		nih_assert (write (fds[1], &flag, 1) == 1);
		exit (0);
	} else {
		int ret;

		close (fds[1]);
		ret = read (fds[0], &flag, 1);
		close (fds[0]);

		if (ret > 0)
			exit (EXIT_ERROR);
	}

	nih_debug ("%s %s [%d]", args[0], MOUNT_NAME (mnt), pid);

	proc = NIH_MUST (nih_new (NULL, Process));

	proc->mnt = mnt;

	proc->args = args;
	if (proc->args)
		nih_ref (proc->args, proc);

	proc->pid = pid;
	proc->handler = handler;

	if (wait) {
		siginfo_t info;

		if (waitid (P_PID, pid, &info, WEXITED) < 0) {
			nih_fatal ("Unable to obtain process exit status: %s",
				   strerror (errno));
			exit (EXIT_ERROR);
		}

		spawn_child_handler (proc, pid, info.si_code == CLD_EXITED ? NIH_CHILD_EXITED : NIH_CHILD_KILLED,
				     info.si_status);
		return 0;
	} else {
		NIH_MUST (nih_child_add_watch (NULL, pid, NIH_CHILD_EXITED|NIH_CHILD_KILLED|NIH_CHILD_DUMPED,
					       (NihChildHandler)spawn_child_handler, proc));
		return pid;
	}
}

void
spawn_child_handler (Process *      proc,
		     pid_t          pid,
		     NihChildEvents event,
		     int            status)
{
	nih_assert (proc != NULL);
	nih_assert (pid == proc->pid);

	if (event != NIH_CHILD_EXITED) {
		const char *sig;

		sig = nih_signal_to_name (status);
		if (sig) {
			nih_fatal ("%s %s [%d] killed by %s signal", proc->args[0],
				   MOUNT_NAME (proc->mnt), pid, sig);
		} else {
			nih_fatal ("%s %s [%d] killed by signal %d", proc->args[0],
				   MOUNT_NAME (proc->mnt), pid, status);
		}

		status <<= 8;
	} else if (status) {
		nih_warn (_("%s %s [%d] terminated with status %d"),
			  proc->args[0],
			  MOUNT_NAME (proc->mnt), pid, status);
	} else {
		nih_info (_("%s %s [%d] exited normally"), proc->args[0],
			  MOUNT_NAME (proc->mnt), pid);
	}

	if (proc->handler)
		proc->handler (proc->mnt, pid, status);

	nih_free (proc);
}


void
run_mount (Mount *mnt,
	   int    fake)
{
	nih_local char **args = NULL;
	size_t           args_len = 0;
	nih_local char * opts = NULL;

	nih_assert (mnt != NULL);

	if (fake) {
		nih_debug ("mtab %s", MOUNT_NAME (mnt));
	} else if (mnt->mount_pid > 0) {
		nih_debug ("%s: already mounting", MOUNT_NAME (mnt));
		return;
	} else if (mnt->error > ERROR_BORED) {
		nih_debug ("%s still has uncleared errors", MOUNT_NAME (mnt));
		return;
	} else if (mnt->mounted) {
		if (needs_remount (mnt)) {
			nih_info (_("remounting %s"), MOUNT_NAME (mnt));
		} else {
			nih_debug ("%s: already mounted", MOUNT_NAME (mnt));
			return;
		}
	} else if (mnt->nodev
		   && (! strcmp (mnt->type, "none"))) {
		nih_debug ("%s: placeholder", MOUNT_NAME (mnt));
		mounted (mnt);
		return;
	} else {
		nih_info (_("mounting %s"), MOUNT_NAME (mnt));
	}

	if (mkdir (mnt->mountpoint, 0755) < 0) {
		/* If this is optional, the mountpoint might not exist
		 * (don't check otherwise, let mount worry about it - since
		 *  some fuse module might make them :p)
		 */
		if ((errno != EEXIST)
		    && has_option (mnt, "optional", FALSE)) {
			nih_debug ("%s: mountpoint doesn't exist; ignoring",
				   MOUNT_NAME (mnt));
			mounted (mnt);
			return;
		}
	}

	opts = cut_options (NULL, mnt, "showthrough", "optional",
			    "bootwait", "nobootwait", "timeout",
			    NULL);
	if (mnt->mounted && (! fake)) {
		char *tmp;

		tmp = NIH_MUST (nih_strdup (NULL, "remount,"));
		NIH_MUST (nih_strcat (&tmp, NULL, opts));

		nih_discard (opts);
		opts = tmp;
	}

	args = NIH_MUST (nih_str_array_new (NULL));
	NIH_MUST (nih_str_array_add (&args, NULL, &args_len, "mount"));
	if (fake) {
		NIH_MUST (nih_str_array_add (&args, NULL, &args_len, "-f"));
		/* Broken mount helpers that don't support -f, so just bypass
		 * them; no custom mtab for you!
		 */
		if ((! strcmp (mnt->type, "ecryptfs"))
		    || (! strcmp (mnt->type, "aufs")))
			NIH_MUST (nih_str_array_add (&args, NULL, &args_len,
						     "-i"));
	} else if ((! written_mtab)
		   && strcmp (mnt->type, "ntfs")
		   && strcmp (mnt->type, "ntfs-3g")) {
		NIH_MUST (nih_str_array_add (&args, NULL, &args_len, "-n"));
		mnt->needs_mtab = TRUE;
	} else if (mnt->has_showthrough) {
		NIH_MUST (nih_str_array_add (&args, NULL, &args_len, "-n"));
	}
	NIH_MUST (nih_str_array_add (&args, NULL, &args_len, "-t"));
	NIH_MUST (nih_str_array_add (&args, NULL, &args_len, mnt->type));
	NIH_MUST (nih_str_array_add (&args, NULL, &args_len, "-o"));
	NIH_MUST (nih_str_array_addp (&args, NULL, &args_len, opts));
	NIH_MUST (nih_str_array_add (&args, NULL, &args_len, mnt->device));
	if (mnt->has_showthrough && (! fake)) {
		nih_local char *mountpoint = NULL;

		mountpoint = NIH_MUST (nih_sprintf (NULL, "/dev/%s",
						    mnt->mountpoint));

		for (size_t i = 5; i < strlen (mountpoint); i++)
			if (mountpoint[i] == '/')
				mountpoint[i] = '.';

		nih_debug ("diverting mount to %s", mountpoint);
		if ((mkdir (mountpoint, 0755) < 0)
		    && (errno != EEXIST)) {
			nih_fatal ("mkdir %s: %s", mountpoint, strerror (errno));
			exit (EXIT_ERROR);
		} else
			NIH_MUST (nih_str_array_add (&args, NULL, &args_len, mountpoint));
	} else {
		NIH_MUST (nih_str_array_add (&args, NULL, &args_len, mnt->mountpoint));
	}

	if (fake) {
 		spawn (mnt, args, TRUE, NULL);
	} else if (! is_remote (mnt)) {
 		spawn (mnt, args, TRUE, run_mount_finished);
	} else {
		mnt->error = ERROR_NONE;
		mnt->mount_pid = spawn (mnt, args, FALSE, run_mount_finished);
	}
}

void
run_mount_finished (Mount *mnt,
		    pid_t  pid,
		    int    status)
{
	nih_assert (mnt != NULL);
	nih_assert ((mnt->mount_pid == pid)
		    || (mnt->mount_pid == -1));

	mnt->error = ERROR_NONE;
	mnt->mount_pid = -1;

	if (status) {
		if (! is_remote (mnt)) {
			nih_error (_("Filesystem could not be mounted: %s"),
				   MOUNT_NAME (mnt));

			mnt->error = ERROR_MOUNT_FAILED;
			plymouth_update (FALSE);
		} else {
			nih_info (_("Filesystem could not be mounted: %s"),
				   MOUNT_NAME (mnt));
		}

		return;
	}

	if (mnt->has_showthrough)
		mount_showthrough (mnt);

	/* Parse mountinfo to see what mount did; in particular to update
	 * the type if multiple types are listed in fstab.
	 */
	if (! mnt->mounted) {
		parse_mountinfo ();
		/* If the canonical path of the mount point doesn't match
		 * what's in the fstab, reparsing /proc/mounts won't change
		 * this mount but instead create a new record.  So handle
		 * this case directly here.
		 */
		if (! mnt->mounted && ! mnt->pending_call)
			mounted (mnt);
	} else {
		mounted (mnt);
	}
}


void
run_swapon (Mount *mnt)
{
	nih_local char **args = NULL;
	size_t           args_len = 0;
	nih_local char * pri = NULL;

	nih_assert (mnt != NULL);

	if (mnt->mounted) {
		nih_debug ("%s: already activated", MOUNT_NAME (mnt));
		return;
	} else if (mnt->mount_pid > 0) {
		nih_debug ("%s: already activating", MOUNT_NAME (mnt));
		return;
	} else if (mnt->error > ERROR_BORED) {
		nih_debug ("%s still has uncleared errors", MOUNT_NAME (mnt));
		return;
	}

	nih_info (_("activating %s"), MOUNT_NAME (mnt));

	args = NIH_MUST (nih_str_array_new (NULL));
	NIH_MUST (nih_str_array_add (&args, NULL, &args_len, "swapon"));

	if (((pri = get_option (NULL, mnt, "pri", FALSE)) != NULL)
	    && *pri) {
		NIH_MUST (nih_str_array_add (&args, NULL, &args_len, "-p"));
		NIH_MUST (nih_str_array_add (&args, NULL, &args_len, pri));
	}
	NIH_MUST (nih_str_array_add (&args, NULL, &args_len, mnt->device));

	spawn (mnt, args, TRUE, run_swapon_finished);
}

void
run_swapon_finished (Mount *mnt,
		     pid_t  pid,
		     int    status)
{
	nih_assert (mnt != NULL);
	nih_assert ((mnt->mount_pid == pid)
		    || (mnt->mount_pid == -1));

	mnt->mount_pid = -1;

	/* Swapon doesn't return any useful status codes, so we just
	 * carry on regardless if it failed.
	 */
	if (status)
		nih_warn (_("Problem activating swap: %s"), MOUNT_NAME (mnt));

	mounted (mnt);
}


static const char *disregard_missing_fsck[] = {
	"ext2",
	"ext3",
	"ext4",
	"ext4dev",
	"jfs",
	"reiserfs",
	"xfs",
	NULL
};

/**
 * missing_fsck:
 *
 * Returns TRUE if fsck on this mount should be skipped due to a missing
 * fsck.* checker.
 */
int
missing_fsck (Mount *mnt)
{
	const char * const *disregard;

	for (disregard = disregard_missing_fsck; *disregard; ++disregard) {
		if (strcmp (mnt->type, *disregard) == 0)
			/* For this filesystem type, it isn't OK to just
			 * ignore a missing checker, so pretend that it's
			 * present for the time being in order that
			 * run_fsck_finished will display an error message.
			 */
			return FALSE;
	}

	if (find_fsck (mnt->type))
		return FALSE;

	return TRUE;
}


void
run_fsck (Mount *mnt)
{
	nih_local char **args = NULL;
	size_t           args_len = 0;
	int              fds[2];
	int              flags;

	nih_assert (mnt != NULL);

	if (mnt->ready) {
		nih_debug ("%s: already ready", MOUNT_NAME (mnt));
		try_mount (mnt, FALSE);
		return;
	} else if (! mnt->check
		   && (! force_fsck || strcmp (mnt->mountpoint, "/"))) {
		nih_debug ("%s: no check required", MOUNT_NAME (mnt));
		mnt->ready = TRUE;
		try_mount (mnt, FALSE);
		return;
	} else if (missing_fsck (mnt)) {
		nih_debug ("%s: no appropriate fsck.* present",
			   MOUNT_NAME (mnt));
		mnt->ready = TRUE;
		try_mount (mnt, FALSE);
		return;
	} else if (mnt->nodev
		   || (! strcmp (mnt->type, "none"))) {
		nih_debug ("%s: no device to check", MOUNT_NAME (mnt));
		mnt->ready = TRUE;
		try_mount (mnt, FALSE);
		return;
	} else if (mnt->mounted && (! has_option (mnt, "ro", TRUE))) {
		nih_debug ("%s: mounted filesystem", MOUNT_NAME (mnt));
		mnt->ready = TRUE;
		try_mount (mnt, FALSE);
		return;
	} else if (mnt->fsck_pid > 0) {
		nih_debug ("%s: already checking", MOUNT_NAME (mnt));
		return;
	} else if (mnt->error > ERROR_BORED) {
		nih_debug ("%s still has uncleared errors", MOUNT_NAME (mnt));
		return;
	}

	nih_info (_("checking %s"), MOUNT_NAME (mnt));

	/* Create a pipe to receive progress indication */
	if (pipe2 (fds, O_CLOEXEC) < 0) {
		nih_fatal ("Unable to create pipe for spawned process: %s",
			   strerror (errno));
		exit (EXIT_ERROR);
	}

	flags = fcntl (fds[1], F_GETFD);
	if ((flags < 0)
	    || (fcntl (fds[1], F_SETFD, flags &~ FD_CLOEXEC) < 0)
	    || (! NIH_SHOULD (nih_io_reopen (NULL, fds[0], NIH_IO_STREAM,
					     (NihIoReader)fsck_reader,
					     NULL, NULL, mnt)))) {
		close (fds[0]);
		close (fds[1]);
		fds[0] = fds[1] = -1;
	}

	args = NIH_MUST (nih_str_array_new (NULL));
	NIH_MUST (nih_str_array_add (&args, NULL, &args_len, "fsck"));
	if (fsck_fix || mnt->fsck_fix) {
		NIH_MUST (nih_str_array_add (&args, NULL, &args_len, "-y"));
	} else {
		NIH_MUST (nih_str_array_add (&args, NULL, &args_len, "-a"));
	}
	if (fds[1] >= 0) {
		nih_local char *arg = NULL;

		arg = NIH_MUST (nih_sprintf (NULL, "-C%d", fds[1]));
		NIH_MUST (nih_str_array_addp (&args, NULL, &args_len, arg));
	}
	if (force_fsck)
		NIH_MUST (nih_str_array_add (&args, NULL, &args_len, "-f"));
	NIH_MUST (nih_str_array_add (&args, NULL, &args_len, "-t"));
	NIH_MUST (nih_str_array_add (&args, NULL, &args_len, mnt->type));
	NIH_MUST (nih_str_array_add (&args, NULL, &args_len, mnt->device));

	mnt->error = ERROR_NONE;
	mnt->fsck_pid = spawn (mnt, args, FALSE, run_fsck_finished);
	mnt->fsck_progress = -1;

	fsck_update ();

	/* Close writing end, reading end is left open inside the NihIo
	 * structure watching it until the remote end is closed by fsck
	 * finishing.
	 */
	if (fds[1] >= 0)
		close (fds[1]);
}

void
run_fsck_finished (Mount *mnt,
		   pid_t  pid,
		   int    status)
{
	nih_assert (mnt != NULL);
	nih_assert (mnt->fsck_pid == pid);

	/* Finish off the progress bar */
	plymouth_progress (mnt, 100);

	/* The check is done */
	mnt->error = ERROR_NONE;
	mnt->fsck_pid = -1;
	mnt->fsck_progress = -1;

 	fsck_update ();

	/* Handle errors */
	if (status & 2) {
		nih_error (_("System must be rebooted: %s"), MOUNT_NAME (mnt));
		exit (EXIT_REBOOT);

 	} else if ((status & (4 | 8 | 16 | 128)) || (status > 255)) {
		if ((status & 4) && (! fsck_fix) && (! mnt->fsck_fix)) {
			nih_error (_("Filesystem has errors: %s"),
				   MOUNT_NAME (mnt));

			mnt->error = ERROR_FSCK_FAILED;
		} else {
			nih_error (_("Unrecoverable fsck error: %s"),
				   MOUNT_NAME (mnt));

			mnt->error = ERROR_FSCK_FAILED_HARD;
		}

		plymouth_update (FALSE);
		return;

	} else if ((status & 32) || (status == SIGTERM)) {
		nih_info (_("Filesytem check cancelled: %s"), MOUNT_NAME (mnt));

		/* Fall through */

	} else if (status & 1) {
		nih_info (_("Filesystem errors corrected: %s"), MOUNT_NAME (mnt));

		/* Fall through */

	}

	mnt->ready = TRUE;
	try_mount (mnt, FALSE);
}


void
write_mtab (void)
{
	int mtab;

	if (((mtab = open (_PATH_MOUNTED, O_CREAT | O_TRUNC | O_NOFOLLOW | O_WRONLY, 0644)) < 0)
	    || (close (mtab) < 0))
		return;

	unlink (_PATH_MOUNTED "~");

	NIH_LIST_FOREACH (mounts, iter) {
		Mount *mnt = (Mount *)iter;

		if (! mnt->mounted)
			continue;
		if (mnt->nodev
		    && (! strcmp (mnt->type, "none")))
			continue;
		if (! strcmp (mnt->type, "swap"))
			continue;
		if (mnt->link_target)
			continue;

		run_mount (mnt, TRUE);
		mnt->needs_mtab = FALSE;
	}

	written_mtab = TRUE;
}


void
mount_showthrough (Mount *root)
{
	nih_local char * mountpoint = NULL;
	nih_local char **args = NULL;
	size_t           args_len = 0;

	nih_assert (root != NULL);
	nih_assert (root->has_showthrough);

	/* This is the mountpoint we actually used */
	mountpoint = NIH_MUST (nih_sprintf (NULL, "/dev/%s", root->mountpoint));
	for (size_t i = 5; i < strlen (mountpoint); i++)
		if (mountpoint[i] == '/')
			mountpoint[i] = '.';

	NIH_LIST_FOREACH (mounts, iter) {
		Mount *          mnt = (Mount *)iter;
		nih_local char * submount = NULL;
		nih_local char **args = NULL;
		size_t           args_len = 0;

		if (mnt->showthrough != root)
			continue;
		if (! mnt->mounted)
			continue;

		submount = NIH_MUST (nih_sprintf (NULL, "%s%s", mountpoint,
						  mnt->mountpoint + strlen (root->mountpoint)));

		args = NIH_MUST (nih_str_array_new (NULL));
		NIH_MUST (nih_str_array_add (&args, NULL, &args_len, "mount"));
		NIH_MUST (nih_str_array_add (&args, NULL, &args_len, "-n"));
		NIH_MUST (nih_str_array_add (&args, NULL, &args_len, "--bind"));
		NIH_MUST (nih_str_array_add (&args, NULL, &args_len, mnt->mountpoint));
		NIH_MUST (nih_str_array_add (&args, NULL, &args_len, submount));

		nih_debug ("binding %s to %s", mnt->mountpoint, submount);

		if (spawn (mnt, args, TRUE, NULL) < 0)
			return;
	}

	/* Now move the root mountpoint into the right place, along with
	 * all the bound mounts under it.
	 */
	args = NIH_MUST (nih_str_array_new (NULL));
	NIH_MUST (nih_str_array_add (&args, NULL, &args_len, "mount"));
	NIH_MUST (nih_str_array_add (&args, NULL, &args_len, "-n"));
	NIH_MUST (nih_str_array_add (&args, NULL, &args_len, "--move"));
	NIH_MUST (nih_str_array_add (&args, NULL, &args_len, mountpoint));
	NIH_MUST (nih_str_array_add (&args, NULL, &args_len, root->mountpoint));

	nih_debug ("moving %s", root->mountpoint);

	if (spawn (root, args, TRUE, NULL) < 0)
		return;

	if ((rmdir (mountpoint) < 0)
	    && (errno != EEXIST))
		nih_warn (_("rmdir %s failed: %s"),
			  mountpoint, strerror (errno));

	if (written_mtab)
		run_mount (root, TRUE);
}


void
upstart_disconnected (DBusConnection *connection)
{
	nih_fatal (_("Disconnected from Upstart"));
	exit (EXIT_ERROR);
}

void
emit_event (const char *name,
	    Mount *     mnt,
	    void (*cb) (void *, NihDBusMessage *message))
{
	DBusPendingCall *pending_call;
	nih_local char **env = NULL;
	size_t           env_len = 0;
	EventReplyData  *reply_data = NULL;

	nih_assert (name != NULL);

	if (mnt && cb) {
		reply_data = NIH_MUST (nih_alloc (NULL, sizeof (EventReplyData)));
		reply_data->mnt = mnt;
		reply_data->handler = cb;
	}

	if (no_events) {
		if (cb)
			cb (reply_data, NULL);
		return;
	}

	/* Flush the Plymouth connection to ensure all updates are sent,
	 * since the event may kill plymouth.
	 */
	if (ply_boot_client)
		ply_boot_client_flush (ply_boot_client);

	env = NIH_MUST (nih_str_array_new (NULL));

	if (mnt) {
		char *var;

		var = NIH_MUST (nih_sprintf (NULL, "DEVICE=%s",
					     mnt->device));
		NIH_MUST (nih_str_array_addp (&env, NULL, &env_len, var));
		nih_discard (var);

		var = NIH_MUST (nih_sprintf (NULL, "MOUNTPOINT=%s",
					     mnt->mountpoint));
		NIH_MUST (nih_str_array_addp (&env, NULL, &env_len, var));
		nih_discard (var);

		var = NIH_MUST (nih_sprintf (NULL, "TYPE=%s",
					     mnt->type));
		NIH_MUST (nih_str_array_addp (&env, NULL, &env_len, var));
		nih_discard (var);

		var = NIH_MUST (nih_sprintf (NULL, "OPTIONS=%s",
					     mnt->opts));
		NIH_MUST (nih_str_array_addp (&env, NULL, &env_len, var));
		nih_discard (var);
	}

	if (mnt && cb)
		reply_data = NIH_MUST (nih_alloc (NULL, sizeof (EventReplyData)));
	
	pending_call = NIH_SHOULD (upstart_emit_event (upstart,
						       name, env, reply_data ? TRUE : FALSE,
						       reply_data ? cb : NULL,
						       emit_event_error, reply_data,
						       NIH_DBUS_TIMEOUT_NEVER));

	if (pending_call) {
	
		if (reply_data) {

<<<<<<< HEAD
			reply_data->mnt = mnt;
			reply_data->handler = cb;

=======
>>>>>>> 41c22471
			/* If previous event is still pending, wait for it. */
			if (mnt->pending_call) {
				DBusPendingCall *pending = mnt->pending_call;
				dbus_pending_call_block (pending);
				dbus_pending_call_unref (pending);
			}

			mnt->pending_call = pending_call;

		} else {

                        /* Immediate return from upstart, wait for it. */
			dbus_pending_call_block (pending_call);
			dbus_pending_call_unref (pending_call);
		}
		
	} else {
	
		NihError *err;

		err = nih_error_get ();
		nih_warn ("%s", err->message);
		nih_free (err);

		nih_free (reply_data);
	}
}

void
emit_event_error (void *          data,
		  NihDBusMessage *message)
{
	EventReplyData *reply_data = (EventReplyData *)data;
	NihError *err;

	err = nih_error_get ();
	nih_warn ("%s", err->message);
	nih_free (err);

	/* Even if the event returned an error, we still want to do the mount */
	if (reply_data)
		reply_data->handler (data, message);
}


static void
try_udev_device (struct udev_device *udev_device)
{
	const char *            action;
	const char *            subsystem;
	const char *            kernel;
	const char *            devname;
	const char *            usage;
	const char *            type;
	const char *            uuid;
	const char *            label;
	struct udev_list_entry *devlinks;

	action    = udev_device_get_action (udev_device);
	subsystem = udev_device_get_subsystem (udev_device);
	kernel    = udev_device_get_sysname (udev_device);
	devname   = udev_device_get_devnode (udev_device);
	devlinks  = udev_device_get_devlinks_list_entry (udev_device);
	usage     = udev_device_get_property_value (udev_device, "ID_FS_USAGE");
	type      = udev_device_get_property_value (udev_device, "ID_FS_TYPE");
	uuid      = udev_device_get_property_value (udev_device, "ID_FS_UUID");
	label     = udev_device_get_property_value (udev_device, "ID_FS_LABEL");

	if ((! subsystem)
	    || strcmp (subsystem, "block"))
		return;

	if (action
	    && strcmp (action, "add")
	    && strcmp (action, "change"))
		return;

	/* devmapper, md, loop and ram devices must be "ready" before
	 * we'll try them - as must any device we found without udev.
	 */
	if ((! action)
	    || (! strncmp (kernel, "dm-", 3))
	    || (! strncmp (kernel, "md", 2))
	    || (! strncmp (kernel, "loop", 4))
	    || (! strncmp (kernel, "ram", 3))) {
		if ((! usage) && (! type) && (! uuid) && (! label)) {
			if (action)
				nih_debug ("ignored %s (not yet ready?)", devname);
			return;
		}
	}

	nih_debug ("%s %s %s %s", subsystem, devname, uuid, label);

	NIH_LIST_FOREACH (mounts, iter) {
		Mount *mnt = (Mount *)iter;

		if (mnt->nodev)
			continue;

		if ((! strncmp (mnt->device, "UUID=", 5))
		    && uuid
		    && (! strcmp (mnt->device + 5, uuid))) {
			struct udev_list_entry *devlink;

			nih_debug ("%s by uuid", MOUNT_NAME (mnt));

			for (devlink = devlinks; devlink;
			     devlink = udev_list_entry_get_next (devlink)) {
				const char *name = udev_list_entry_get_name (devlink);

				if (! strncmp (name, "/dev/disk/by-uuid/", 18)) {
					update_mount (mnt, name, -1, NULL, NULL);
					break;
				}
			}

			if (! devlink)
				update_mount (mnt, devname, -1, NULL, NULL);
		} else if ((! strncmp (mnt->device, "LABEL=", 6))
			   && label
			   && (! strcmp (mnt->device + 6, label))) {
			struct udev_list_entry *devlink;

			nih_debug ("%s by label", MOUNT_NAME (mnt));

			for (devlink = devlinks; devlink;
			     devlink = udev_list_entry_get_next (devlink)) {
				const char *name = udev_list_entry_get_name (devlink);

				if (! strncmp (name, "/dev/disk/by-label/", 18)) {
					update_mount (mnt, name, -1, NULL, NULL);
					break;
				}
			}

			if (! devlink)
				update_mount (mnt, devname, -1, NULL, NULL);
		} else if (! strcmp (mnt->device, devname)) {
			nih_debug ("%s by name", MOUNT_NAME (mnt));
		} else {
			struct udev_list_entry *devlink;

			for (devlink = devlinks; devlink;
			     devlink = udev_list_entry_get_next (devlink)) {
				const char *name = udev_list_entry_get_name (devlink);

				if (! strcmp (mnt->device, name)) {
					nih_debug ("%s by link %s",
						   MOUNT_NAME (mnt), name);
					break;
				}
			}

			if (! devlink)
				continue;
		}

		if (mnt->udev_device)
			udev_device_unref (mnt->udev_device);

		mnt->udev_device = udev_device;
		udev_device_ref (mnt->udev_device);

		mnt->physical_dev_ids_needed = TRUE;

		run_fsck (mnt);
	}
}

void
udev_monitor_watcher (struct udev_monitor *udev_monitor,
		      NihIoWatch *         watch,
		      NihIoEvents          events)
{
	struct udev_device *udev_device;

	nih_assert (udev_monitor != NULL);

	udev_device = udev_monitor_receive_device (udev_monitor);
	if (! udev_device)
		return;

	try_udev_device (udev_device);

	udev_device_unref (udev_device);
}

void
udev_catchup (void)
{
	struct udev_enumerate * udev_enumerate;
	struct udev_list_entry *device_path;

	nih_assert (udev != NULL);

	udev_enumerate = udev_enumerate_new (udev);
	nih_assert (udev_enumerate_add_match_subsystem (udev_enumerate, "block") == 0);

	nih_debug ("catching up");

	udev_enumerate_scan_devices (udev_enumerate);

	for (device_path = udev_enumerate_get_list_entry (udev_enumerate);
	     device_path != NULL;
	     device_path = udev_list_entry_get_next (device_path)) {
		const char *        path = udev_list_entry_get_name (device_path);
		struct udev_device *udev_device;

		udev_device = udev_device_new_from_syspath (udev, path);
		if (udev_device)
			try_udev_device (udev_device);

		udev_device_unref (udev_device);
	}
}


static void
destroy_device (NihListEntry *entry)
{
	struct udev_device *dev;

	nih_assert (entry != NULL);

	dev = (struct udev_device *)entry->data;
	nih_assert (dev != NULL);

	udev_device_unref (dev);
	nih_list_destroy (&entry->entry);
}

static void
add_device (NihList *           devices,
	    struct udev_device *srcdev,
	    struct udev_device *newdev,
	    size_t *            nadded)
{
	NihListEntry *entry;

	nih_assert (devices != NULL);
	nih_assert (newdev != NULL);

	udev_device_ref (newdev);

	entry = NIH_MUST (nih_list_entry_new (devices));
	entry->data = newdev;
	nih_alloc_set_destructor (entry, destroy_device);
	nih_list_add (devices, &entry->entry);

	if (nadded)
		(*nadded)++;

	if (srcdev)
		nih_debug ("traverse: %s -> %s",
			   udev_device_get_sysname (srcdev),
			   udev_device_get_sysname (newdev));
}

static void
update_physical_dev_ids (Mount *mnt)
{
	nih_local NihList *devices = NULL;

	nih_assert (mnt != NULL);

	if (! mnt->physical_dev_ids_needed)
		return;

	mnt->physical_dev_ids_needed = FALSE;

	if (mnt->physical_dev_ids) {
		nih_free (mnt->physical_dev_ids);
		nih_debug ("recomputing physical_dev_ids for %s",
			   MOUNT_NAME (mnt));
	}

	mnt->physical_dev_ids = NIH_MUST (nih_hash_string_new (mnt, 10));

	devices = NIH_MUST (nih_list_new (NULL));

	if (mnt->udev_device) {
		add_device (devices, NULL, mnt->udev_device, NULL);
	} else {
		struct stat         sb;
		struct udev_device *dev;

		/* Is it a loop file? */

		if ((stat (mnt->device, &sb) == 0)
		    && S_ISREG (sb.st_mode)
		    && (dev = udev_device_new_from_devnum (udev, 'b',
							   sb.st_dev))) {
			add_device (devices, NULL, dev, NULL);
			udev_device_unref (dev);
		} else {
			nih_debug ("%s: couldn't resolve physical devices",
				   MOUNT_NAME (mnt));
		}
	}

	while (! NIH_LIST_EMPTY (devices)) {
		NihListEntry *      entry;

		struct udev_device *dev;
		struct udev_device *newdev;

		size_t              nadded;

		const char *        syspath;
		nih_local char *    slavespath = NULL;

		const char *        dev_id;

		DIR *               dir;
		struct dirent *     ent;

		entry = (NihListEntry *)devices->next;
		dev = (struct udev_device *)entry->data;

		/* Does this device have a parent? */

		newdev = udev_device_get_parent_with_subsystem_devtype (
			dev, "block", "disk");
		if (newdev) {
			add_device (devices, dev, newdev, NULL);
			goto finish;
		}

		/* Does this device have slaves? */

		nadded = 0;

		nih_assert (syspath = udev_device_get_syspath (dev));
		slavespath = NIH_MUST (nih_sprintf (NULL, "%s/slaves",
						    syspath));

		if ((dir = opendir (slavespath))) {
			while ((ent = readdir (dir))) {
				nih_local char *slavepath = NULL;

				if ((! strcmp (ent->d_name, "."))
				    || (! strcmp (ent->d_name, "..")))
					continue;

				slavepath = NIH_MUST (nih_sprintf (NULL,
					"%s/%s", slavespath, ent->d_name));

				newdev = udev_device_new_from_syspath (
					udev, slavepath);
				if (! newdev) {
					nih_warn ("%s: %s", slavepath,
						  "udev_device_new_from_syspath"
						  " failed");
					continue;
				}

				add_device (devices, dev, newdev, &nadded);
				udev_device_unref (newdev);
			}

			closedir (dir);
		} else if (errno != ENOENT) {
			nih_warn ("%s: opendir: %s", slavespath,
				  strerror (errno));
		}

		if (nadded > 0)
			goto finish;

		/* This device has no parents or slaves; we’ve reached the
		 * physical device.
		 */

		dev_id = udev_device_get_sysattr_value (dev, "dev");
		if (dev_id) {
			nih_local NihListEntry *entry = NULL;

			entry = NIH_MUST (nih_list_entry_new (mnt->physical_dev_ids));
			entry->str = NIH_MUST (nih_strdup (entry, dev_id));

			if (nih_hash_add_unique (mnt->physical_dev_ids,
						 &entry->entry)) {
				nih_debug ("results: %s -> %s",
					   MOUNT_NAME (mnt), dev_id);
			}
		} else {
			nih_warn ("%s: failed to get sysattr 'dev'", syspath);
		}

finish:
		nih_free (entry);
	}
}

void
fsck_update (void)
{
	nih_local NihHash *locks = NULL;

	int                ioprio_normal,
			   ioprio_low;

	int                fsck_running = FALSE;

	ioprio_normal = IOPRIO_PRIO_VALUE (IOPRIO_CLASS_BE, IOPRIO_NORM);
	ioprio_low = IOPRIO_PRIO_VALUE (IOPRIO_CLASS_IDLE, 7);

	locks = NIH_MUST (nih_hash_string_new (NULL, 10));

	nih_debug ("updating check priorities");

	NIH_LIST_FOREACH (mounts, iter) {
		Mount *mnt = (Mount *)iter;
		int    low_prio = FALSE;

		if (mnt->fsck_pid <= 0)
			continue;

		fsck_running = TRUE;

		update_physical_dev_ids (mnt);

		/* Set low_prio if something else has already locked one of the
		 * dev_ids.
		 */
		NIH_HASH_FOREACH (mnt->physical_dev_ids, diter) {
			char *dev_id = ((NihListEntry *)diter)->str;

			if (nih_hash_lookup (locks, dev_id)) {
				low_prio = TRUE;
				break;
			}
		}

		if (! low_prio) {
			/* Lock the dev_ids. */
			NIH_HASH_FOREACH (mnt->physical_dev_ids, diter) {
				char *        dev_id;
				NihListEntry *entry;

				dev_id = ((NihListEntry *)diter)->str;

				entry = NIH_MUST (nih_list_entry_new (locks));
				entry->str = dev_id;
				nih_ref (entry->str, entry);

				nih_hash_add (locks, &entry->entry);
			}
		}

		nih_debug ("%s: priority %s",
			   MOUNT_NAME (mnt), low_prio ? "low" : "normal");

		if (ioprio_set (IOPRIO_WHO_PGRP, mnt->fsck_pid,
				low_prio ? ioprio_low : ioprio_normal) < 0)
			nih_warn (_("ioprio_set %d failed: %s"),
				  mnt->fsck_pid, strerror (errno));
	}

	/* Reset timeout each pass through, since activity has taken place;
	 * don't restore the timeout while fsck is running.
	 */
	if (boredom_timer) {
		nih_free (boredom_timer);
		boredom_timer = NULL;
	}

	if (! fsck_running) {
		boredom_timer = NIH_MUST (nih_timer_add_timeout (
						  NULL, BOREDOM_TIMEOUT,
						  boredom_timeout, NULL));

		/* Clear messages from Plymouth */
		fsck_in_progress = FALSE;
		plymouth_update (FALSE);
	}
}


void
fsck_reader (Mount *     mnt,
	     NihIo *     io,
	     const char *buf,
	     size_t      len)
{
	nih_assert (mnt != NULL);
	nih_assert (io != NULL);
	nih_assert (buf != NULL);

	for (;;) {
		nih_local char *line = NULL;
		int             pass;
		int             cur;
		int             max;
		int             progress;

		line = nih_io_get (NULL, io, "\n");
		if ((! line) || (! *line))
			break;

		if (sscanf (line, "%d %d %d", &pass, &cur, &max) < 3)
			continue;

		switch (pass) {
		case 1:
			progress = (cur * 70) / max;
			break;
		case 2:
			progress = 70 + (cur * 20) / max;
			break;
		case 3:
			progress = 90 + (cur * 2) / max;
			break;
		case 4:
			progress = 92 + (cur * 3) / max;
			break;
		case 5:
			progress = 95 + (cur * 5) / max;
			break;
		default:
			nih_assert_not_reached ();
		}

		if (mnt->fsck_progress != progress) {
			plymouth_progress (mnt, progress);
			mnt->fsck_progress = progress;
		}
	}
}


void
boredom_timeout (void *    data,
		 NihTimer *timer)
{
	boredom_timer = NULL;

	NIH_LIST_FOREACH (mounts, iter) {
		Mount *           mnt = (Mount *)iter;
		nih_local char *  message = NULL;
		nih_local char *  answer = NULL;

		if (mnt->mounted && (! needs_remount (mnt)))
			continue;
		if (mnt->fsck_pid > 0)
			continue;
		if (mnt->mount_pid > 0)
			continue;
		if (mnt->tag == TAG_NOWAIT)
			continue;
		if (mnt->tag == TAG_SKIPPED)
			continue;
		if (mnt->error != ERROR_NONE)
			continue;

		mnt->error = ERROR_BORED;
	}

	plymouth_update (FALSE);
}


int
plymouth_connect (void)
{
	/* If we were already connected, just re-use that connection */
	if (ply_boot_client)
		return TRUE;

	ply_boot_client = ply_boot_client_new ();

	/* Connect to the Plymouth daemon */
	if (! ply_boot_client_connect (ply_boot_client,
				       plymouth_disconnected, NULL)) {
		int saved_errno = errno;
		nih_debug ("Failed to connect to Plymouth: %s",
			   strerror (errno));

		ply_boot_client_free (ply_boot_client);
		ply_boot_client = NULL;

		errno = saved_errno;
		return FALSE;
	}

	/* Attach to the event loop */
	ply_boot_client_attach_to_event_loop (ply_boot_client, ply_event_loop);

	nih_info (_("Connected to Plymouth"));

	return TRUE;
}

void
plymouth_disconnected (void *             user_data,
		       ply_boot_client_t *client)
{
	nih_warn (_("Disconnected from Plymouth"));

	/* Disconnect the client from the daemon, closing the socket */
	ply_boot_client_disconnect (ply_boot_client);

	ply_boot_client_free (ply_boot_client);
	ply_boot_client = NULL;
}


void
plymouth_progress (Mount *mnt,
		   int    progress)
{
	nih_local char *update = NULL;

	nih_assert (mnt != NULL);

	/* No Plymouth => no progress information */
	if (! plymouth_connect ())
		return;

	/* Clamp the progress and sent to plymouth */
	progress = nih_max (nih_min (progress, 100), 0);

	/* When not displaying any other errors, display the fsck in progress
	 * (which silences other errors until done)
	 */
	if (progress < 100)
		fsck_in_progress = TRUE;
	plymouth_update (FALSE);

	/* Don't display progress information over top of other errors */
	if (plymouth_error != ERROR_FSCK_IN_PROGRESS)
		return;

	/* The localised string for plymouth
	 * For example: "fsck:sda1:50:Checking disk 1 of 3 (50 % complete)"
	 */
	update = NIH_MUST (nih_sprintf (NULL, "fsck:%s:%d:%s",
					MOUNT_NAME (mnt), progress,
					_("Checking disk %1$d of %2$d (%3$d %% complete)")));

	ply_boot_client_update_daemon (ply_boot_client, update,
				       plymouth_response,
				       plymouth_failed,
				       NULL);
}

void
plymouth_update (int only_clear)
{
	nih_local char *message = NULL;
	nih_local char *keys_message = NULL;

	/* If we're not connected to Plymouth, and can't connect, deal with
	 * all errors (except boredom) by ignoring the filesystem.
	 */
	if (! plymouth_connect ()) {
		NIH_LIST_FOREACH (mounts, iter) {
			Mount *mnt = (Mount *)iter;

			if (mnt->error <= ERROR_BORED)
				continue;

			nih_error (_("Skipping mounting %s since Plymouth is not available"),
				   MOUNT_NAME (mnt));

			mnt->error = ERROR_NONE;

			skip_mount (mnt);
		}

		return;
	}

	/* If we're already displaying messages, don't change them unless
	 * the message is no longer valid for that mount point; otherwise
	 * clear the message.
	 */
	if (plymouth_error != ERROR_NONE) {
		if (plymouth_mnt && (plymouth_mnt->error == plymouth_error))
			return;
		if ((plymouth_error == ERROR_FSCK_IN_PROGRESS)
		    && fsck_in_progress)
			return;

		ply_boot_client_tell_daemon_to_display_message (ply_boot_client,
								"",
								plymouth_response,
								plymouth_failed,
								NULL);
		ply_boot_client_tell_daemon_to_display_message (ply_boot_client,
								"keys:",
								plymouth_response,
								plymouth_failed,
								NULL);
		ply_boot_client_ask_daemon_to_ignore_keystroke (ply_boot_client,
								plymouth_keys,
								(ply_boot_client_answer_handler_t)plymouth_response,
								plymouth_failed,
								NULL);

		plymouth_error = ERROR_NONE;
		plymouth_mnt = NULL;
		plymouth_keys = NULL;
	}

	if (only_clear)
		return;


	/* Look for the best message to display */
	if (fsck_in_progress)
		plymouth_error = ERROR_FSCK_IN_PROGRESS;

	NIH_LIST_FOREACH (mounts, iter) {
		Mount *mnt = (Mount *)iter;

		if (mnt->error > plymouth_error) {
			plymouth_mnt = mnt;
			plymouth_error = mnt->error;
		}
	}

	if (plymouth_error == ERROR_NONE)
		return;

	/* Display that message */
	switch (plymouth_error) {
	case ERROR_BORED:
		message = NIH_MUST (nih_sprintf (NULL,_("The disk drive for %s is not ready yet or not present."),
						 MOUNT_NAME (plymouth_mnt)));
		keys_message = NIH_MUST (nih_sprintf (NULL, "keys:%s",
						      _("Continue to wait, or Press S to skip mounting or M for manual recovery")));
		plymouth_keys = "SsMm";
		break;
	case ERROR_FSCK_FAILED:
		message = NIH_MUST (nih_sprintf (NULL,_("Errors were found while checking the disk drive for %s."),
						 MOUNT_NAME (plymouth_mnt)));
		keys_message = NIH_MUST (nih_sprintf (NULL, "keys:%s",
						      _("Press F to attempt to fix the errors, I to ignore, S to skip mounting, or M for manual recovery")));
		plymouth_keys = "FfIiSsMm";
		break;
	case ERROR_FSCK_FAILED_HARD:
		message = NIH_MUST (nih_sprintf (NULL,_("Serious errors were found while checking the disk drive for %s."),
						 MOUNT_NAME (plymouth_mnt)));
		keys_message = NIH_MUST (nih_sprintf (NULL, "keys:%s",
						      _("Press I to ignore, S to skip mounting, or M for manual recovery")));
		plymouth_keys = "IiSsMm";
		break;
	case ERROR_MOUNT_FAILED:
		message = NIH_MUST (nih_sprintf (NULL, _("An error occurred while mounting %s."),
						 MOUNT_NAME (plymouth_mnt)));
		keys_message = NIH_MUST (nih_sprintf (NULL, "keys:%s",
						      _("Press S to skip mounting or M for manual recovery")));
		plymouth_keys = "SsMm";
		break;
	case ERROR_FSCK_IN_PROGRESS:
		message = NIH_MUST (nih_strdup (NULL, _("Checking disk drives for errors. This may take several minutes.")));
		keys_message = NIH_MUST (nih_sprintf (NULL, "keys:%s",
						      _("Press C to cancel all checks in progress")));
		plymouth_keys = "Cc";
		break;
	default:
		nih_assert_not_reached ();
	}

	/* Prepend the prefix so that plymouth knows that the message
	 * may require an action.
	 */
	ply_boot_client_tell_daemon_to_display_message (ply_boot_client,
							message,
							plymouth_response,
							plymouth_failed,
							NULL);
	ply_boot_client_tell_daemon_to_display_message (ply_boot_client,
							keys_message,
							plymouth_response,
							plymouth_failed,
							NULL);
	ply_boot_client_ask_daemon_to_watch_for_keystroke (ply_boot_client,
							   plymouth_keys,
							   plymouth_answer,
							   plymouth_failed,
							   NULL);
}

void
plymouth_response (void *             user_data,
		   ply_boot_client_t *client)
{
	/* No response to successful command */
}

void
plymouth_failed (void *             user_data,
		 ply_boot_client_t *client)
{
	nih_error (_("Plymouth command failed"));
}

void
plymouth_answer (void *             user_data,
		 const char *       keys,
		 ply_boot_client_t *client)
{
	Mount *mnt = plymouth_mnt;

	if (! keys)
		return;
	if (plymouth_error == ERROR_NONE)
		return;
	if ((plymouth_mnt != NULL) && (plymouth_mnt->error != plymouth_error))
		return;

	switch (keys[0]) {
	case 'f':
	case 'F':
		if (mnt->error != ERROR_FSCK_FAILED)
			break;
		if (plymouth_error == ERROR_FSCK_IN_PROGRESS)
			break;

		mnt->error = ERROR_NONE;
		plymouth_update (FALSE);

		nih_message (_("Attempting to fix %s filesystem"),
			     MOUNT_NAME (mnt));

		mnt->fsck_fix = TRUE;
		run_fsck (mnt);
		break;
	case 'i':
	case 'I':
		if ((mnt->error != ERROR_FSCK_FAILED)
		    && (mnt->error != ERROR_FSCK_FAILED_HARD))
			break;
		if (plymouth_error == ERROR_FSCK_IN_PROGRESS)
			break;

		mnt->error = ERROR_NONE;
		plymouth_update (FALSE);

		nih_message (_("Ignoring errors with %s at user request"),
			     MOUNT_NAME (mnt));

		mnt->ready = TRUE;
		try_mount (mnt, FALSE);
		break;
	case 's':
	case 'S':
		if (plymouth_error == ERROR_FSCK_IN_PROGRESS)
			break;

		mnt->error = ERROR_NONE;
		plymouth_update (FALSE);

		nih_message (_("Skipping %s at user request"),
			     MOUNT_NAME (mnt));

		skip_mount (mnt);
		break;
	case 'm':
	case 'M':
		if (plymouth_error == ERROR_FSCK_IN_PROGRESS)
			break;

		mnt->error = ERROR_NONE;
		plymouth_update (TRUE);

		nih_message (_("Spawning maintenance shell"));

		if ((mnt->error != ERROR_MOUNT_FAILED)
		    && (! strcmp (mnt->mountpoint, "/"))) {
			exit (EXIT_SHELL_REBOOT);
		} else {
			exit (EXIT_SHELL);
		}
		break;
	case 'c':
	case 'C':
		/* mnt is always NULL since multiple fsck may be in
		 * progress.
		 */
		if (plymouth_error != ERROR_FSCK_IN_PROGRESS)
			break;

		fsck_in_progress = FALSE;
		plymouth_update (FALSE);

		nih_message (_("User cancelled filesystem checks"));

		NIH_LIST_FOREACH (mounts, iter) {
			Mount *mnt = (Mount *)iter;

			if ((mnt->fsck_pid > 0)
			    && (mnt->fsck_progress >= 0))
				kill (mnt->fsck_pid, SIGTERM);
		}
		break;
	default:
		nih_debug ("Received odd keys '%s'", keys);
		break;
	}
}

/*
 * set_dev_wait_time:
 *
 * @option: Not used
 * @arg: String receieved at the mountall command line by nih_option_parser
 * and passed to this function for parsing.
 *
 * This function is used to set the "dev_wait_time option" argument specified
 * at the mountall command line. It is called by the nih_option_parser for
 * parsing the argument string specified by @arg
 *
 */
int
set_dev_wait_time (NihOption *option,
		   const char *arg)
{
        char * end_ptr;
        dev_wait_time = strtol (arg, &end_ptr, 10);
        int err = 0;
        if (dev_wait_time <= 0) {
                nih_error (_("\n Legal values of dev-wait-time lie between 1sec to 2147483647 sec"));
                err = -1;
        }
        else if ((dev_wait_time == LONG_MIN) || (dev_wait_time == LONG_MAX)) {
                nih_error (_("\n Legal values of dev-wait-time lie between 1sec to 2147483647 sec"));
                err = -1;
        }
        else if (*end_ptr != '\0') {
                nih_error (_("\n Legal values of dev-wait-time lie between 1sec to 2147483647 sec"));
                err = -1;
        }
        return err;
}


/**
 * stop_mountpoint_timer:
 * @mountpoint: mountpoint whose timer you want to stop.
 *
 * This function is called to stop a previously started timer of a device
 * Note that for this function to be successful, @mountpoint should be a
 * mountpoint corresponding to a device whose "timeout" option is set in the
 * /etc/fstab.
 *
 * Returns 0 on stopping the timer and -1 on not doing so.
 *
 **/
int
stop_dev_timer (const char *mountpoint)
{
	int ret = -1;

	nih_assert (mountpoint != NULL);

	if (strlen (mountpoint) == 0) {
		nih_message (_("Empty mountpoint specified"));
		return ret;
	}

	NIH_LIST_FOREACH (mounts, iter) {
		Mount *mnt = (Mount *)iter;

		if (mnt->mounted)
			continue;
		if (mnt->tag != TAG_TIMEOUT)
			continue;

                if ((! mnt->ready)
                    && (! mnt->nodev)
                    && (! is_remote (mnt))
                    && ((! strncmp (mnt->device, "/dev/", 5))
                        || (! strncmp (mnt->device, "UUID=", 5))
                        || (! strncmp (mnt->device, "LABEL=", 6)))
                    && (! strcmp (mnt->mountpoint, mountpoint)))
                {
			if (device_ready_timer) {
				nih_debug ("Stopping the timer for the device:"
					"%s for %d seconds, starting timer", 
					MOUNT_NAME (mnt), dev_wait_time);
	                        nih_free (device_ready_timer);
				device_ready_timer = NULL;
				ret = 0;
			}
                        break;

                }
	}
	return ret;
}

/**
 * restart_dev_timer:
 ** @mountpoint: mountpoint whose timer you want to stop.
 *
 * This function is called to restart a previously stopped timer of a device
 * Note that for this function to be successful, @mountpoint should be a
 * mountpoint corresponding to a device whose "timeout" option is set in the
 * /etc/fstab.
 *
 * Returns 0 on restarting the timer and -1 on not doing so.
 *
 **/
int
restart_dev_timer (const char *mountpoint)
{
	int ret = -1;

	nih_assert (mountpoint != NULL);

	if (strlen (mountpoint) == 0) {
		nih_message (_("Empty mountpoint specified"));
		return ret;
	}

	NIH_LIST_FOREACH (mounts, iter) {
		Mount *mnt = (Mount *)iter;

		if (mnt->mounted)
			continue;
		if (mnt->tag != TAG_TIMEOUT)
			continue;

                if ((! mnt->ready)
                    && (! mnt->nodev)
                    && (! is_remote (mnt))
                    && ((! strncmp (mnt->device, "/dev/", 5))
                        || (! strncmp (mnt->device, "UUID=", 5))
                        || (! strncmp (mnt->device, "LABEL=", 6)))
                    && (! strcmp (mnt->mountpoint, mountpoint)))
                {

			if (!dev_wait_time)
				dev_wait_time = ROOTDELAY;
			if (!device_ready_timer) {
				nih_debug ("Shall wait for device: %s for %d "
					"seconds, starting timer", 
					MOUNT_NAME (mnt), dev_wait_time);
				device_ready_timer = NIH_MUST (nih_timer_add_timeout (NULL, 
					dev_wait_time, is_device_ready, NULL));
				ret = 0;
			} 
			break;

                }
	}
	return ret;
}

/**
 * change_mount_device:
 * @devname: name of the new device.
 * @path: full path to a previously existing mountpoint.
 *
 *  This function is called to change the device that would be mounted at a
 *  given mountpoint without calling this function. Note that @path should be
 *  what mountall has read from fstab or what mountall already knows for
 *  mounting a device.
 *
 *  Return 0 on successfully changing the device and -1 on not doing so.
 **/
int
change_mount_device (const char *devname,
	             const char *path)
{
	int ret = -1;

	nih_assert (devname != NULL);
	nih_assert (path != NULL);

	if (strlen (devname) == 0) {
		nih_error(_("Empty device name specified"));
		return ret;
	}
	if (strlen (path) == 0) {
		nih_error (_("Empty mount point specified"));
		return ret;
	}

	NIH_LIST_FOREACH (mounts, iter) {
		Mount *mnt = (Mount *)iter;

		if (mnt->mounted)
			continue;
		if (mnt->tag != TAG_TIMEOUT)
			continue;

                if ((! mnt->ready)
                    && (!mnt->nodev)
                    && (!is_remote (mnt))
                    && ((!strncmp (mnt->device, "/dev/", 5))
                        || (!strncmp (mnt->device, "UUID=", 5))
                        || (!strncmp (mnt->device, "LABEL=", 6)))
                    )
                {
			/* Change the device to be mounted on a pre-registered
			 * mountpoint
			 */
			if ((!strcmp (mnt->mountpoint, path))) {
				/* Change only if the requested device is
				 * really any different than whats stored
				 */
				if (!strcmp (mnt->device, devname)) {
					char * newdev;
					ret = 0;
					newdev  = nih_strdup (mounts, devname);
					if (!newdev)  {
						nih_error_raise_no_memory ();
						nih_error (("Could not change the mountpoint "
								"for device: %s"), devname);
						ret = -1;
					}
					else {
						nih_free (mnt->device);
						mnt->device = newdev;
						emit_event ("changed-device", mnt, NULL);
					}
				}
				break;
			}
                }
	}
	return ret;
}

/**
 * options:
 *
 * Command-line options accepted by this program.
 **/
static NihOption options[] = {
	{ 0, "daemon", N_("Detach and run in the background"),
	  NULL, NULL, &daemonise, NULL },
	{ 0, "force-fsck", N_("Force check of all filesystems"),
	  NULL, NULL, &force_fsck, NULL },
	{ 0, "fsck-fix", N_("Attempt to fix all fsck errors"),
	  NULL, NULL, &fsck_fix, NULL },
	{ 0, "no-events", N_("Do not emit events after mounting filesystems"),
	  NULL, NULL, &no_events, NULL },
	{ 0, "dev-wait-time", N_("In case of (bootwait,timeout): specify the time to wait for device to be detected"),
          NULL, N_("value in seconds (Default is 30 seconds, Legal value between 1second to 2147483647 seconds)"), &dev_wait_time, set_dev_wait_time},
	NIH_OPTION_LAST
};


int
main (int   argc,
      char *argv[])
{
	FILE *               cmdline;
	char **              args;
	DBusConnection *     connection;
	struct udev_monitor *udev_monitor;
	Mount *              root;
	int                  ret;

	nih_main_init (argv[0]);

	nih_option_set_synopsis (_("Mount filesystems on boot"));
	nih_option_set_help (
		_("By default, mountall does not detach from the "
		  "console and remains in the foreground.  Use the --daemon "
		  "option to have it detach."));

	args = nih_option_parser (NULL, argc, argv, options, FALSE);
	if (! args)
		exit (EXIT_ERROR);

	nih_signal_reset ();

	/* Initialise the connection to Upstart */
	connection = NIH_SHOULD (nih_dbus_connect (DBUS_ADDRESS_UPSTART, upstart_disconnected));
	if (! connection) {
		NihError *err;

		err = nih_error_get ();
		nih_fatal ("%s: %s", _("Could not connect to Upstart"),
			   err->message);
		nih_free (err);

		exit (EXIT_ERROR);
	}

	upstart = NIH_SHOULD (nih_dbus_proxy_new (NULL, connection,
						  NULL, DBUS_PATH_UPSTART,
						  NULL, NULL));
	if (! upstart) {
		NihError *err;

		err = nih_error_get ();
		nih_fatal ("%s: %s", _("Could not create Upstart proxy"),
			   err->message);
		nih_free (err);

		exit (EXIT_ERROR);
	}

	/* Initialise the connection to udev */
	nih_assert (udev = udev_new ());
	nih_assert (udev_monitor = udev_monitor_new_from_netlink (udev, "udev"));
	nih_assert (udev_monitor_filter_add_match_subsystem_devtype (udev_monitor, "block", NULL) == 0);
	nih_assert (udev_monitor_enable_receiving (udev_monitor) == 0);
	udev_monitor_set_receive_buffer_size (udev_monitor, 128*1024*1024);

	NIH_MUST (nih_io_add_watch (NULL, udev_monitor_get_fd (udev_monitor),
				    NIH_IO_READ,
				    (NihIoWatcher)udev_monitor_watcher,
				    udev_monitor));

	/* Initialise a Plymouth event loop; this is an epoll instance that
	 * we can poll within our own main loop and call out to when needs
	 * be.
	 */
	nih_assert (ply_event_loop = ply_event_loop_new ());

	NIH_MUST (nih_io_add_watch (NULL, *(int *)ply_event_loop,
				    NIH_IO_READ,
				    (NihIoWatcher)ply_event_loop_process_pending_events,
				    ply_event_loop));

	/* Attempt an early connection to Plymouth */
	plymouth_connect ();

	mounts = NIH_MUST (nih_list_new (NULL));

	/* Parse /proc/filesystems to find out which filesystems don't
	 * have devices.
	 */
	parse_filesystems ();

	/* Initialse mount table with built-in filesystems, then parse
	 * from /etc/fstab and /proc/self/mountinfo to find out what else
	 * we need to do.
	 */
	parse_fstab (BUILTIN_FSTAB);
	parse_fstab (_PATH_MNTTAB);
	parse_mountinfo ();

	/* Apply policy as to what waits for what, etc. */
	mount_policy ();

	/* Sanity check, the root filesystem should be already mounted */
	root = find_mount ("/");
	if (! root || !root->mounted ) {
		nih_fatal ("%s", _("root filesystem isn't mounted"));
		exit (EXIT_ERROR);
	}

	/* Become daemon */
	if (daemonise) {
		pid_t pid;

		fflush (stdout);
		fflush (stderr);

		/* Fork once because Upstart makes us a session leader,
		 * or we may be a session leader of an existing process
		 * group.
		 */
		pid = fork ();
		if (pid < 0) {
			nih_fatal ("%s: %s", _("Unable to become daemon"),
				   strerror (errno));

			exit (EXIT_ERROR);
		} else if (pid > 0) {
			exit (0);
		}

		/* Create a new session */
		setsid ();

		/* Fork again so that we're not the leader of that session */
		pid = fork ();
		if (pid < 0) {
			nih_fatal ("%s: %s", _("Unable to become daemon"),
				   strerror (errno));

			exit (EXIT_ERROR);
		} else if (pid > 0) {
			exit (0);
		}

		/* Usual daemon cleanups */
		if (chdir ("/"))
			;
		umask (0);

		/* Send all logging output to syslog */
		//openlog (program_name, LOG_PID, LOG_DAEMON);
		//nih_log_set_logger (nih_logger_syslog);

		nih_signal_set_ignore (SIGHUP);
	}

	nih_signal_set_handler (SIGCHLD, nih_signal_handler);

	/* Handle TERM signal gracefully */
	nih_signal_set_handler (SIGTERM, nih_signal_handler);
	NIH_MUST (nih_signal_add_handler (NULL, SIGTERM, nih_main_term_signal, NULL));

	/* SIGUSR1 tells us that a network device came up */
	nih_signal_set_handler (SIGUSR1, nih_signal_handler);
	NIH_MUST (nih_signal_add_handler (NULL, SIGUSR1, usr1_handler, NULL));

	/* Check for force-fsck on the kernel command line */
	cmdline = fopen ("/proc/cmdline", "r");
	if (cmdline) {
		char line[4096];

		if (fgets (line, sizeof line, cmdline)) {
			char *tok;

			for (tok = strtok (line, " "); tok;
			     tok = strtok (NULL, " "))
				if (! strcmp (tok, "force-fsck"))
					force_fsck = 1;
		}

		fclose (cmdline);
	}

	/* See what's already mounted */
	mark_mounted ();
	/* Create a listening server for private connections. */
	while ((ret = control_server_open ()) < 0) {
		NihError *err;

		err = nih_error_get ();
		if (err->number != ENOMEM) {
			nih_warn ("%s: %s", _("Unable to listen for private"
						"connections"), err->message);
			nih_free (err);
			break;
		}
		nih_free (err);
	}
	if (!ret)
		emit_event("mountallServer", NULL, NULL);
	/* Activate the timer for a fs that is local, unmounted and waits for
	 * a device to be ready, before it can be mounted onto it. Timer on
	 * only for fs not marked with a "nobootwait=1" */
	activate_timer();

	/* See what we can mount straight away, and then schedule the same
	 * function to be run each time through the main loop.
	 */
	try_mounts ();
	NIH_MUST (nih_main_loop_add_func (NULL, (NihMainLoopCb)try_mounts, NULL));

	/* Catch up with udev */
	udev_catchup ();

	ret = nih_main_loop ();

	/* Flush the D-Bus connection to ensure all messages are sent */
	dbus_connection_flush (connection);

	/* Flush the Plymouth connection to ensure all updates are sent */
	if (ply_boot_client)
		ply_boot_client_flush (ply_boot_client);

	return ret;
}


void
usr1_handler (void *     data,
	      NihSignal *signal)
{
	nih_info (_("Received SIGUSR1 (network device up)"));

	newly_mounted = TRUE;
	nih_main_loop_interrupt ();
}<|MERGE_RESOLUTION|>--- conflicted
+++ resolved
@@ -2731,9 +2731,6 @@
 		nih_discard (var);
 	}
 
-	if (mnt && cb)
-		reply_data = NIH_MUST (nih_alloc (NULL, sizeof (EventReplyData)));
-	
 	pending_call = NIH_SHOULD (upstart_emit_event (upstart,
 						       name, env, reply_data ? TRUE : FALSE,
 						       reply_data ? cb : NULL,
@@ -2744,12 +2741,6 @@
 	
 		if (reply_data) {
 
-<<<<<<< HEAD
-			reply_data->mnt = mnt;
-			reply_data->handler = cb;
-
-=======
->>>>>>> 41c22471
 			/* If previous event is still pending, wait for it. */
 			if (mnt->pending_call) {
 				DBusPendingCall *pending = mnt->pending_call;
