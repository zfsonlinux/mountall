/* mountall
 *
 * Copyright © 2009 Canonical Ltd.
 * Author: Scott James Remnant <scott@netsplit.com>.
 *
 * This program is free software; you can redistribute it and/or modify
 * it under the terms of the GNU General Public License version 2, as
 * published by the Free Software Foundation.
 *
 * This program is distributed in the hope that it will be useful,
 * but WITHOUT ANY WARRANTY; without even the implied warranty of
 * MERCHANTABILITY or FITNESS FOR A PARTICULAR PURPOSE.  See the
 * GNU General Public License for more details.
 *
 * You should have received a copy of the GNU General Public License along
 * with this program; if not, write to the Free Software Foundation, Inc.,
 * 51 Franklin Street, Fifth Floor, Boston, MA 02110-1301 USA.
 */

#ifdef HAVE_CONFIG_H
# include <config.h>
#endif /* HAVE_CONFIG_H */


#include <libudev.h>

#include <sys/types.h>
#include <sys/stat.h>
#include <sys/wait.h>
#include <sys/mount.h>
#include <sys/utsname.h>
#include <sys/sendfile.h>

#include <ftw.h>
#include <grp.h>
#include <time.h>
#include <errno.h>
#include <fcntl.h>
#include <paths.h>
#include <stdio.h>
#include <limits.h>
#include <mntent.h>
#include <stdlib.h>
#include <string.h>
#include <syslog.h>
#include <unistd.h>
#include <fnmatch.h>
#include <dirent.h>

#include <nih/macros.h>
#include <nih/alloc.h>
#include <nih/string.h>
#include <nih/list.h>
#include <nih/signal.h>
#include <nih/child.h>
#include <nih/io.h>
#include <nih/main.h>
#include <nih/option.h>
#include <nih/logging.h>
#include <nih/error.h>
#include <nih/hash.h>

#include <nih-dbus/dbus_connection.h>
#include <nih-dbus/dbus_proxy.h>

#include "dbus/upstart.h"
#include "com.ubuntu.Upstart.h"


typedef enum {
	TAG_OTHER,
	TAG_LOCAL,
	TAG_REMOTE,
	TAG_VIRTUAL,
	TAG_SWAP
} Tag;

typedef struct mount Mount;

typedef int (*MountHook) (Mount *mnt);

struct mount {
	NihList             entry;

	char *              mountpoint;
	pid_t               mount_pid;
	int                 mounted;

	char *              device;
	struct udev_device *udev_device;
<<<<<<< HEAD
=======
	NihHash *           physical_dev_ids;
	int                 physical_dev_ids_needed;
	int                 check;
>>>>>>> 9001747c
	pid_t               fsck_pid;
	int                 ready;

	char *              type;
	int                 nodev;
	char *              opts;
	char *              mount_opts;
	int                 check;

	Tag                 tag;
	int                 arch_specific;
	int                 has_showthrough;
	Mount *             showthrough;
	NihList             deps;

	MountHook           hook;
};

typedef struct filesystem {
	char *name;
	int   nodev;
} Filesystem;

typedef struct process {
	NihList       entry;
	Mount *       mnt;
	char * const *args;
	pid_t         pid;
	void (*handler) (Mount *mnt, pid_t pid, int status);
} Process;


enum exit {
	EXIT_OK,	/* Ok */
	EXIT_ERROR,	/* General/OS error */
	EXIT_FSCK,	/* Filesystem check failed */
	EXIT_MOUNT,	/* Failed to mount a filesystem */
	EXIT_REBOOT,	/* Require a reboot */
};


Mount *new_mount            (const char *mountpoint, const char *device,
			     int check, const char *type, const char *opts,
			     MountHook hook);
Mount *find_mount           (const char *mountpoint);
void   update_mount         (Mount *mnt, const char *device, int check,
			     const char *type, const char *opts,
			     MountHook hook);
void   update_mount_dev_ids (Mount *mnt);

int    has_option           (Mount *mnt, const char *option, int current);
char * get_option           (const void *parent, Mount *mnt, const char *option,
			     int current);
char * cut_options          (const void *parent, Mount *mnt, ...);

void   parse_fstab          (void);
void   parse_mountinfo      (void);

void   parse_filesystems    (void);

void   mount_policy         (void);

void   mounted              (Mount *mnt, int try_more);
void   trigger_events       (void);

void   try_mounts           (void);
void   try_mount            (Mount *mnt, int force);

pid_t  spawn                (Mount *mnt, char * const *args, int wait,
			     void (*handler) (Mount *mnt, pid_t pid, int status));
void   spawn_child_handler  (Process *proc, pid_t pid,
			     NihChildEvents event, int status);

void   run_mount            (Mount *mnt, int fake);
void   run_mount_finished   (Mount *mnt, pid_t pid, int status);

void   run_swapon           (Mount *mnt);
void   run_swapon_finished  (Mount *mnt, pid_t pid, int status);

int    fsck_lock            (Mount *mnt);
void   fsck_unlock          (Mount *mnt);
void   queue_fsck           (Mount *mnt);
void   run_fsck_queue       (void);
int    run_fsck             (Mount *mnt);
void   run_fsck_finished    (Mount *mnt, pid_t pid, int status);

void   write_mtab           (void);

void   mount_showthrough    (Mount *root);

void   upstart_disconnected (DBusConnection *connection);
void   emit_event           (const char *name);
void   emit_event_error     (void *data, NihDBusMessage *message);

void   udev_monitor_watcher (struct udev_monitor *udev_monitor,
			     NihIoWatch *watch, NihIoEvents events);
void   udev_catchup         (struct udev *udev);

void   usr1_handler         (void *data, NihSignal *signal);

int    dev_hook             (Mount *mnt);
int    tmp_hook             (Mount *mnt);
int    var_run_hook         (Mount *mnt);

void   delayed_exit         (int code);

struct {
	/* com mon */
	Mount *mnt;
	/* tmp_hook */
	int    purge;
	time_t barrier;
} nftw_hook_args;

static const struct {
	const char *mountpoint;
	const char *device;
	int         check;
	const char *type;
	const char *opts;
	MountHook   hook;
	int         arch_specific;
} builtins[] = {
	{ "/",                        "/dev/root", TRUE,  "rootfs",      "defaults",                        NULL,         FALSE },
	{ "/proc",                    NULL,        FALSE, "proc",        "nodev,noexec,nosuid",             NULL,         FALSE },
	{ "/proc/sys/fs/binfmt_misc", NULL,        FALSE, "binfmt_misc", "nodev,noexec,nosuid",             NULL,         FALSE },
	{ "/sys",                     NULL,        FALSE, "sysfs",       "nodev,noexec,nosuid",             NULL,         FALSE },
	{ "/sys/fs/fuse/connections", NULL,        FALSE, "fusectl",     NULL,                              NULL,         FALSE },
	{ "/sys/kernel/debug",        NULL,        FALSE, "debugfs",     NULL,                              NULL,         FALSE },
	{ "/sys/kernel/security",     NULL,        FALSE, "securityfs",  NULL,                              NULL,         FALSE },
	{ "/spu",                     NULL,        FALSE, "spufs",       "gid=spu",                         NULL,         TRUE  },
	{ "/dev",                     NULL,        FALSE, "tmpfs",       "mode=0755",                       dev_hook,     FALSE },
	{ "/dev/pts",                 NULL,        FALSE, "devpts",      "noexec,nosuid,gid=tty,mode=0620", NULL,         FALSE },
	{ "/dev/shm",                 NULL,        FALSE, "tmpfs",       "nosuid,nodev",                    NULL,         FALSE },
	{ "/tmp",                     NULL,        FALSE, NULL,          NULL,                              tmp_hook,     FALSE },
	{ "/var/run",                 NULL,        FALSE, "tmpfs",       "mode=0755,nosuid,showthrough",    var_run_hook, FALSE },
	{ "/var/lock",                NULL,        FALSE, "tmpfs",       "nodev,noexec,nosuid,showthrough", NULL,         FALSE },
	{ "/lib/init/rw",             NULL,        FALSE, "tmpfs",       "mode=0755,nosuid",                NULL,         FALSE },
	{ NULL }
}, *builtin;

static const char *fhs[] = {
	"/",
	"/boot",			/* Often separate */
	"/dev",				/* udev */
	"/dev/pts",			/* Built-in */
	"/dev/shm",			/* Built-in */
	"/home",
	"/lib/init/rw",			/* Built-in */
	"/opt",
	"/proc",			/* Linux appendix */
	"/proc/sys/fs/binfmt_misc",	/* Built-in */
	"/spu",				/* Built-in */
	"/srv",
	"/sys",				/* Not in FHS yet */
	"/sys/fs/fuse/connections",	/* Built-in */
	"/sys/kernel/debug",		/* Built-in */
	"/sys/kernel/security",		/* Built-in */
	"/tmp",
	"/usr",
	"/usr/local",
	"/usr/var",			/* Recommendation for /var symlink */
	"/var",
	"/var/cache/man",
	"/var/cache/fonts",
	"/var/lib",
	"/var/lock",
	"/var/log",
	"/var/mail",
	"/var/opt",
	"/var/run",
	"/var/spool",
	"/var/tmp",
	"/var/yp",
	NULL
};


/**
 * mounts:
 *
 * List of mounts that we need to process, parsed from /etc/fstab
 * (with built-ins and previously mounted filesystems added too).
 * Each list entry is a Mount structure.
 **/
NihList *mounts = NULL;

/**
 * Counters for the different tags, including a special FHS tag for
 * everything that's not swap or other.
 **/
size_t num_local = 0;
size_t num_local_mounted = 0;
size_t num_remote = 0;
size_t num_remote_mounted = 0;
size_t num_virtual = 0;
size_t num_virtual_mounted = 0;
size_t num_swap = 0;
size_t num_swap_mounted = 0;

Filesystem *filesystems = NULL;
size_t num_filesystems = 0;

NihList *procs = NULL;

int written_mtab = FALSE;

int exit_code = EXIT_OK;


static NihList *fsck_queue = NULL;
static NihHash *fsck_locks = NULL;


/**
 * upstart:
 *
 * Proxy to Upstart daemon.
 **/
static NihDBusProxy *upstart = NULL;


/**
 * daemonise:
 *
 * Set to TRUE if we should become a daemon, rather than just running
 * in the foreground.
 **/
static int daemonise = FALSE;

/**
 * force_fsck:
 *
 * Set to TRUE if we should pass -f to fsck invocations.
 **/
static int force_fsck = FALSE;

/**
 * fsck_fix:
 *
 * Set to TRUE if we should pass -y to fsck invocations.
 **/
static int fsck_fix = FALSE;

/**
 * tmptime:
 *
 * Set to the number of hours grace files and directories in /tmp
 * are given before being removed.
 **/
static int tmptime = -1;


static void
dequote (char *str)
{
	size_t len;

	nih_assert (str != NULL);

	if ((str[0] != '"') && (str[0] != '\''))
		return;

	len = strlen (str);
	len -= 2;

	memmove (str, str + 1, len);
	str[len] = '\0';
}

static void
strip_slashes (char *str)
{
	char *p;

	nih_assert (str != NULL);

	p = str + strlen (str) - 1;
	while ((p > str) && (*p == '/'))
		*(p--) = '\0';
}


Mount *
new_mount (const char *mountpoint,
	   const char *device,
	   int         check,
	   const char *type,
	   const char *opts,
	   MountHook   hook)
{
	Mount *mnt;

	nih_assert (mountpoint != NULL);

	mnt = NIH_MUST (nih_new (NULL, Mount));
	nih_list_init (&mnt->entry);

	mnt->mountpoint = NIH_MUST (nih_strdup (mounts, mountpoint));
	strip_slashes (mnt->mountpoint);

	mnt->mount_pid = -1;
	mnt->mounted = FALSE;

	mnt->device = device ? NIH_MUST (nih_strdup (mounts, device)) : NULL;
	mnt->udev_device = NULL;
<<<<<<< HEAD
=======
	mnt->physical_dev_ids = NULL;
	mnt->physical_dev_ids_needed = FALSE;
	mnt->check = check;
>>>>>>> 9001747c
	mnt->fsck_pid = -1;
	mnt->ready = FALSE;

	if (mnt->device) {
		if (! strncmp (mnt->device, "UUID=", 5)) {
			dequote (mnt->device + 5);
		} else if (! strncmp (mnt->device, "LABEL=", 6)) {
			dequote (mnt->device + 6);
		} else {
			dequote (mnt->device);
			strip_slashes (mnt->device);
		}
	}

	mnt->type = type ? NIH_MUST (nih_strdup (mounts, type)) : NULL;
	mnt->nodev = FALSE;
	mnt->opts = opts ? NIH_MUST (nih_strdup (mounts, opts)) : NULL;
	mnt->mount_opts = NULL;
	mnt->check = check;

	mnt->tag = TAG_OTHER;
	mnt->arch_specific = FALSE;
	mnt->has_showthrough = FALSE;
	mnt->showthrough = NULL;
	nih_list_init (&mnt->deps);

	mnt->hook = hook;

	nih_alloc_set_destructor (mnt, nih_list_destroy);
	nih_list_add (mounts, &mnt->entry);

	nih_debug ("%s: %s %s %s%s%s",
		   mnt->mountpoint,
		   mnt->device ?: "-",
		   mnt->type ?: "-",
		   mnt->opts ?: "-",
		   mnt->check ? " check" : "",
		   mnt->hook ? " hook" : "");

	return mnt;
}

Mount *
find_mount (const char *mountpoint)
{
	nih_assert (mountpoint != NULL);

	NIH_LIST_FOREACH (mounts, iter) {
		Mount *mnt = (Mount *)iter;

		if (! strcmp (mnt->mountpoint, mountpoint))
			return mnt;
	}

	return NULL;
}

void
update_mount (Mount *     mnt,
	      const char *device,
	      int         check,
	      const char *type,
	      const char *opts,
	      MountHook   hook)
{
	nih_assert (mnt != NULL);

	if (device) {
		if (mnt->device)
			nih_unref (mnt->device, mounts);
		mnt->device = NIH_MUST (nih_strdup (mounts, device));

		if (! strncmp (mnt->device, "UUID=", 5)) {
			dequote (mnt->device + 5);
		} else if (! strncmp (mnt->device, "LABEL=", 6)) {
			dequote (mnt->device + 6);
		} else {
			dequote (mnt->device);
			strip_slashes (mnt->device);
		}
	}

	if (check >= 0)
		mnt->check = check;

	if (type) {
		/* Remove the current hook if we change the type */
		if ((! mnt->type)
		    || strcmp (type, mnt->type))
			mnt->hook = NULL;

		if (mnt->type)
			nih_unref (mnt->type, mounts);
		mnt->type = NIH_MUST (nih_strdup (mounts, type));
	}

	if (opts) {
		if (mnt->opts)
			nih_unref (mnt->opts, mounts);
		mnt->opts = NIH_MUST (nih_strdup (mounts, opts));
	}

	if (hook)
		mnt->hook = hook;

	nih_debug ("%s: %s %s %s%s%s",
		   mnt->mountpoint,
		   mnt->device ?: "-",
		   mnt->type ?: "-",
		   mnt->opts ?: "-",
		   mnt->check ? " check" : "",
		   mnt->hook ? " hook" : "");
}

static void
destroy_device (NihListEntry *entry)
{
	struct udev_device *dev;

	nih_assert (entry != NULL);

	dev = (struct udev_device *)entry->data;
	nih_assert (dev != NULL);

	udev_device_unref (dev);
	nih_list_destroy (&entry->entry);
}

static void
add_device (NihList *           devices,
	    struct udev_device *srcdev,
	    struct udev_device *newdev,
	    size_t *            nadded)
{
	NihListEntry *new_entry;

	nih_assert (devices != NULL);
	nih_assert (newdev != NULL);

	udev_device_ref (newdev);

	new_entry = NIH_MUST (nih_list_entry_new (devices));
	new_entry->data = newdev;
	nih_alloc_set_destructor (new_entry, destroy_device);
	nih_list_add (devices, &new_entry->entry);

	if (nadded)
		(*nadded)++;

	if (srcdev)
		nih_debug ("traverse: %s -> %s",
			   udev_device_get_sysname (srcdev),
			   udev_device_get_sysname (newdev));
}

void
update_mount_dev_ids (Mount *mnt)
{
	nih_local NihList *devices = NULL;
	NihHash *          results;
	struct udev *      udev;

	nih_assert (mnt != NULL);
	nih_assert (mnt->udev_device != NULL);

	if (! mnt->physical_dev_ids_needed)
		return;

	mnt->physical_dev_ids_needed = FALSE;

	if (mnt->physical_dev_ids) {
		nih_free (mnt->physical_dev_ids);
		nih_debug ("recomputing physical_dev_ids for %s",
			   mnt->mountpoint);
	}

	results = NIH_MUST (nih_hash_string_new (mnt, 10));
	mnt->physical_dev_ids = results;

	nih_assert (udev = udev_device_get_udev (mnt->udev_device));

	devices = NIH_MUST (nih_list_new (NULL));
	add_device (devices, NULL, mnt->udev_device, NULL);

	while (! NIH_LIST_EMPTY (devices)) {
		NihListEntry *      entry;

		struct udev_device *dev;
		struct udev_device *newdev;

		size_t              nadded;

		const char *        syspath;
		nih_local char *    slavespath = NULL;

		const char *        dev_id;

		DIR *               dir;
		struct dirent *     ent;

		entry = (NihListEntry *)devices->next;
		dev = (struct udev_device *)entry->data;

		/* Does this device have a parent? */

		newdev = udev_device_get_parent_with_subsystem_devtype (
			dev, "block", "disk");
		if (newdev) {
			add_device (devices, dev, newdev, NULL);
			goto finish;
		}

		/* Does this device have slaves? */

		nadded = 0;

		nih_assert (syspath = udev_device_get_syspath (dev));
		slavespath = NIH_MUST (nih_sprintf (NULL, "%s/slaves",
						    syspath));

		if ((dir = opendir (slavespath))) {
			while ((ent = readdir (dir))) {
				nih_local char *slavepath = NULL;

				if ((! strcmp (ent->d_name, "."))
				    || (! strcmp (ent->d_name, "..")))
					continue;

				slavepath = NIH_MUST (nih_sprintf (NULL,
					"%s/%s", slavespath, ent->d_name));

				newdev = udev_device_new_from_syspath (
					udev, slavepath);
				if (! newdev) {
					nih_warn ("%s: %s", slavepath,
						  "udev_device_new_from_syspath"
						  " failed");
					continue;
				}

				add_device (devices, dev, newdev, &nadded);
				udev_device_unref (newdev);
			}

			closedir (dir);
		} else if (errno != ENOENT) {
			nih_warn ("%s: opendir: %s", slavespath,
				  strerror (errno));
		}

		if (nadded > 0)
			goto finish;

		/* This device has no parents or slaves; we’ve reached the
		 * physical device.
		 */

		dev_id = udev_device_get_sysattr_value (dev, "dev");
		if (dev_id) {
			nih_local NihListEntry *entry = NULL;

			entry = NIH_MUST (nih_list_entry_new (results));
			entry->str = NIH_MUST (nih_strdup (entry, dev_id));

			if (nih_hash_add_unique (results, &entry->entry)) {
				nih_debug ("results: %s -> %s",
					   mnt->mountpoint, dev_id);
			}
		} else {
			nih_warn ("%s: failed to get sysattr 'dev'", syspath);
		}

finish:
		nih_free (entry);
	}
}


int
has_option (Mount *     mnt,
	    const char *option,
	    int         current)
{
	const char *opts;
	size_t      i;

	nih_assert (mnt != NULL);
	nih_assert (option != NULL);

	opts = current ? mnt->mount_opts : mnt->opts;
	if (! opts)
		return FALSE;

	i = 0;
	while (i < strlen (opts)) {
		size_t j;
		size_t k;

		j = strcspn (opts + i, ",=");
		k = strcspn (opts + i + j, ",");

		if (! strncmp (opts + i, option, j))
			return TRUE;

		i += j + k + 1;
	}

	return FALSE;
}

char *
get_option (const void *parent,
	    Mount *     mnt,
	    const char *option,
	    int         current)
{
	const char *opts;
	size_t      i;

	nih_assert (mnt != NULL);
	nih_assert (option != NULL);

	opts = current ? mnt->mount_opts : mnt->opts;
	if (! opts)
		return NULL;

	i = 0;
	while (i < strlen (opts)) {
		size_t j;
		size_t k;

		j = strcspn (opts + i, ",=");
		k = strcspn (opts + i + j, ",");

		if (! strncmp (opts + i, option, j))
			return nih_strndup (parent, opts + i + j + 1,
					    k ? k - 1 : 0);

		i += j + k + 1;
	}

	return NULL;
}

char *
cut_options (const void *parent,
	     Mount *     mnt,
	     ...)
{
	va_list args;
	char *  opts;
	size_t  i;

	nih_assert (mnt != NULL);

	va_start (args, mnt);

	opts = NIH_MUST (nih_strdup (parent, mnt->opts));

	i = 0;
	while (i < strlen (opts)) {
		size_t      j;
		size_t      k;
		va_list     options;
		const char *option;

		j = strcspn (opts + i, ",=");
		k = strcspn (opts + i + j, ",");

		va_copy (options, args);
		while ((option = va_arg (options, const char *)) != NULL) {
			if (! strncmp (opts + i, option, j))
				break;
		}
		va_end (options);

		if (option) {
			memmove (opts + (i ? i - 1 : 0), opts + i + j + k,
				 strlen (opts) - i - j - k + 1);
			if (i)
				i--;
		} else {
			i += j + k + 1;
		}
	}

	va_end (args);

	return opts;
}


void
parse_fstab (void)
{
	FILE *         fstab;
	struct mntent *mntent;

	nih_debug ("updating mounts");

	fstab = setmntent (_PATH_MNTTAB, "r");
	if (! fstab) {
		nih_fatal ("%s: %s", _PATH_MNTTAB, strerror (errno));
		delayed_exit (EXIT_ERROR);
		return;
	}

	while ((mntent = getmntent (fstab)) != NULL) {
		Mount *         mnt;
		nih_local char *fsname = NULL;

		mnt = find_mount (mntent->mnt_dir);
		if (mnt
		    && strcmp (mntent->mnt_type, "swap")) {
			update_mount (mnt,
				      mntent->mnt_fsname,
				      mntent->mnt_passno != 0,
				      mntent->mnt_type,
				      mntent->mnt_opts,
				      NULL);
		} else {
			mnt = new_mount (mntent->mnt_dir,
					 mntent->mnt_fsname,
					 mntent->mnt_passno != 0,
					 mntent->mnt_type,
					 mntent->mnt_opts,
					 NULL);
		}
	}

	endmntent (fstab);
}

void
parse_mountinfo (void)
{
	FILE *          mountinfo;
	nih_local char *buf = NULL;
	size_t          bufsz;

	nih_debug ("updating mounts");

	mountinfo = fopen ("/proc/self/mountinfo", "r");
	if ((! mountinfo) && (errno == ENOENT)) {
		Mount *mnt;

		nih_debug ("mounting /proc");
		if (mount ("none", "/proc", "proc",
			   MS_NODEV | MS_NOEXEC | MS_NOSUID, NULL) < 0) {
			nih_fatal ("%s: %s: %s", "/proc",
				   _("unable to mount"),
				   strerror (errno));
			delayed_exit (EXIT_MOUNT);
			return;
		}

		mnt = find_mount ("/proc");
		if (mnt)
			mnt->mounted = TRUE;

		mountinfo = fopen ("/proc/self/mountinfo", "r");
	}
	if (! mountinfo) {
		nih_fatal ("%s: %s", "/proc/self/mountinfo",
			   strerror (errno));
		delayed_exit (EXIT_MOUNT);
		return;
	}

	bufsz = 4096;
	buf = NIH_MUST (nih_alloc (NULL, bufsz));

	while (fgets (buf, bufsz, mountinfo) != NULL) {
		char * saveptr;
		char * ptr;
		char * mountpoint;
		char * type;
		char * device;
		char * mount_opts;
		char * super_opts;
		Mount *mnt;

		while ((! strchr (buf, '\n')) && (! feof (mountinfo))) {
			buf = NIH_MUST (nih_realloc (buf, NULL, bufsz + 4096));
			fgets (buf + bufsz - 1, 4097, mountinfo);
			bufsz += 4096;
		}

		/* mount ID */
		ptr = strtok_r (buf, " \t\n", &saveptr);
		if (! ptr)
			continue;

		/* parent ID */
		ptr = strtok_r (NULL, " \t\n", &saveptr);
		if (! ptr)
			continue;

		/* major:minor */
		ptr = strtok_r (NULL, " \t\n", &saveptr);
		if (! ptr)
			continue;

		/* root */
		ptr = strtok_r (NULL, " \t\n", &saveptr);
		if (! ptr)
			continue;

		/* mountpoint */
		mountpoint = strtok_r (NULL, " \t\n", &saveptr);
		if (! mountpoint)
			continue;

		/* mount opts */
		mount_opts = strtok_r (NULL, " \t\n", &saveptr);
		if (! mount_opts)
			continue;

		/* optional fields */
		while (((ptr = strtok_r (NULL, " \t\n", &saveptr)) != NULL)
		       && strcmp (ptr, "-"))
			;
		if (! ptr)
			continue;

		/* type */
		type = strtok_r (NULL, " \t\n", &saveptr);
		if (! type)
			continue;
		if (! strcmp (type, "rootfs"))
			type = NULL;

		/* device */
		device = strtok_r (NULL, " \t\n", &saveptr);
		if (! device)
			continue;
		if (! strcmp (device, "/dev/root"))
			device = NULL;
		if (! strcmp (device, "none"))
			device = NULL;

		/* superblock opts */
		super_opts = strtok_r (NULL, " \t\n", &saveptr);
		if (! super_opts)
			continue;


		mnt = find_mount (mountpoint);
		if (mnt
		    && strcmp (type, "swap")) {
			update_mount (mnt, device, -1, type, NULL, NULL);

			if (mnt->mount_opts)
				nih_unref (mnt->mount_opts, mounts);
		} else {
			mnt = new_mount (mountpoint, device, FALSE, type, NULL, NULL);
		}

		mnt->mounted = TRUE;
		mnt->mount_opts = NIH_MUST (nih_sprintf (mounts, "%s,%s",
							 mount_opts, super_opts));
	}

	if (fclose (mountinfo) < 0) {
		nih_fatal ("%s: %s", "/proc/self/mountinfo",
			   strerror (errno));
		delayed_exit (EXIT_ERROR);
		return;
	}
}


void
parse_filesystems (void)
{
	FILE *          fs;
	nih_local char *buf = NULL;
	size_t          bufsz;

	nih_debug ("reading filesystems");

	fs = fopen ("/proc/filesystems", "r");
	if (! fs) {
		nih_fatal ("%s: %s", "/proc/filesystems",
			   strerror (errno));
		delayed_exit (EXIT_ERROR);
		return;
	}

	bufsz = 4096;
	buf = NIH_MUST (nih_alloc (NULL, bufsz));

	while (fgets (buf, bufsz, fs) != NULL) {
		char *      ptr;
		int         nodev;
		Filesystem *filesystem;

		while (((ptr = strchr (buf, '\n')) == NULL) && (! feof (fs))) {
			buf = NIH_MUST (nih_realloc (buf, NULL, bufsz + 4096));
			fgets (buf + bufsz - 1, 4097, fs);
			bufsz += 4096;
		}

		*ptr = '\0';
		if (! strncmp (buf, "nodev\t", 6)) {
			nodev = TRUE;
			ptr = buf + 6;
			nih_debug ("%s (nodev)", ptr);
		} else if (buf[0] == '\t') {
			nodev = FALSE;
			ptr = buf + 1;
			nih_debug ("%s", ptr);
		} else
			continue;

		filesystems = NIH_MUST (nih_realloc (filesystems, NULL,
						     sizeof (Filesystem) * (num_filesystems + 1)));
		filesystem = &filesystems[num_filesystems++];

		filesystem->name = NIH_MUST (nih_strdup (filesystems, ptr));
		filesystem->nodev = nodev;
	}

	if (fclose (fs) < 0) {
		nih_fatal ("%s: %s", "/proc/filesystems",
			  strerror (errno));
		delayed_exit (EXIT_ERROR);
		return;
	}
}


static int
is_parent (char *root,
	   char *path)
{
	size_t len;

	nih_assert (root != NULL);
	nih_assert (path != NULL);

	len = strlen (root);
	if ((! strncmp (path, root, len))
	    && ((path[len] == '\0')
		|| (path[len] == '/')
		|| (len && path[len-1] == '/')))
		return TRUE;

	return FALSE;
}

static int
is_fhs (Mount *mnt)
{
	nih_assert (mnt != NULL);

	for (const char * const *path = fhs; path && *path; path++)
		if (! strcmp (*path, mnt->mountpoint))
			return TRUE;

	return FALSE;
}

static int
is_swap (Mount *mnt)
{
	nih_assert (mnt != NULL);

	return (mnt->type && (! strcmp (mnt->type, "swap")) ? TRUE : FALSE);
}

static int
is_remote (Mount *mnt)
{
	nih_assert (mnt != NULL);

	if (has_option (mnt, "_netdev", FALSE)) {
		return TRUE;
	} else if (! mnt->type) {
		return FALSE;
	} else if (strcmp (mnt->type, "nfs")
		   && strcmp (mnt->type, "nfs4")
		   && strcmp (mnt->type, "smbfs")
		   && strcmp (mnt->type, "cifs")
		   && strcmp (mnt->type, "coda")
		   && strcmp (mnt->type, "ncp")
		   && strcmp (mnt->type, "ncpfs")
		   && strcmp (mnt->type, "ocfs2")
		   && strcmp (mnt->type, "gfs")) {
		return FALSE;
	} else {
		return TRUE;
	}
}

void
mount_policy (void)
{
 	NIH_LIST_FOREACH_SAFE (mounts, iter) {
		Mount *mnt = (Mount *)iter;

		/* Check through the known filesystems, if this is a nodev
		 * filesystem then mark the mount as such so we don't wait
		 * for any device to be ready.
		 */
		if (mnt->type) {
			size_t j;

			for (j = 0; j < num_filesystems; j++) {
				if ((! strcmp (mnt->type, filesystems[j].name))
				    && filesystems[j].nodev) {
					mnt->nodev = TRUE;
					break;
				}
			}

			/* If there's no device spec for this filesystem,
			 * and it's arch-specific, it's a built-in that we
			 * might not work on this architecture, so ignore it.
			 */
			if ((! mnt->device) && mnt->arch_specific
			    && (j == num_filesystems)) {
				nih_debug ("%s: dropping unknown filesystem",
					   mnt->mountpoint);
				nih_free (mnt);
				continue;
			}

			/* Otherwise If there's no device, it's implicitly
			 * nodev whether or not we know about the filesystem.
			 */
			if (! mnt->device)
				mnt->nodev = TRUE;

			/* Drop anything with ignore as its type. */
			if (! strcmp (mnt->type, "ignore")) {
				nih_debug ("%s: dropping ignored filesystem",
					   mnt->mountpoint);
				nih_free (mnt);
				continue;
			}
		}

		/* Drop anything that's not auto-mounted which isn't already
		 * mounted.
		 */
		if (has_option (mnt, "noauto", FALSE) && (! mnt->mounted)) {
			nih_debug ("%s: dropping noauto filesystem",
				   mnt->mountpoint);
			nih_free (mnt);
			continue;
		}
	}

 	NIH_LIST_FOREACH (mounts, iter) {
		Mount *mnt = (Mount *)iter;
		Mount *mount_parent = NULL;
		Mount *device_parent = NULL;

		/* Iterate through the list of mounts, we're looking for the
		 * parentof the mountpoint (e.g. /var/tmp's parent is /var)
		 * and the parent mountpoint of the device spec
		 * (e.g. /usr/loop.img's parent is /usr).
		 */
		NIH_LIST_FOREACH (mounts, iter) {
			Mount *other = (Mount *)iter;

			/* Skip this mount entry */
			if (other == mnt)
				continue;

			/* Is this a parent of our mountpoint? */
			if (mnt->mountpoint && other->mountpoint
			    && is_parent (other->mountpoint, mnt->mountpoint)){
				if ((! mount_parent)
				    || (strlen (mount_parent->mountpoint) < strlen (other->mountpoint)))
					mount_parent = other;
			}

			/* Is this a parent mountpoint of our device? */
			if (mnt->device && other->mountpoint
			    && is_parent (other->mountpoint, mnt->device)){
				if ((! device_parent)
				    || (strlen (device_parent->mountpoint) < strlen (other->mountpoint)))
					device_parent = other;
			}
		}

		/* We nearly always depend on our mountpoint's parent, the only
		 * exceptions are swap devices (which aren't mounted),
		 * showthrough entries (which explicitly don't need to wait)
		 * and virtual filesystems directly under the root.
		 */
		if (mount_parent
		    && (! is_swap (mnt))) {
			if (has_option (mnt, "showthrough", FALSE)
			    && strcmp (mount_parent->mountpoint, "/")) {
				mount_parent->has_showthrough = TRUE;
				mnt->showthrough = mount_parent;
				nih_debug ("%s shows through parent %s",
					   mnt->mountpoint,
					   mount_parent->mountpoint);
				mount_parent = NULL;
			} else if ((! strcmp (mount_parent->mountpoint, "/"))
				   && mnt->nodev) {
				nih_debug ("%s can be mounted while root readonly",
					   mnt->mountpoint);
				mount_parent = NULL;
			} else {
				NihListEntry *dep;

				dep = NIH_MUST (nih_list_entry_new (mnt));
				dep->data = mount_parent;
				nih_ref (mount_parent, dep);

				nih_list_add (&mnt->deps, &dep->entry);
				nih_debug ("%s parent is %s",
					   mnt->mountpoint,
					   mount_parent->mountpoint);
			}
		}

		/* It's also a pretty good idea to wait for the mountpoint on
		 * which our device exists to appear first, assuming we have
		 * one and that it's a valid path.
		 */
		if (device_parent
		    && (! mnt->nodev)
		    && mnt->device
		    && (mnt->device[0] == '/')
		    && strncmp (mnt->device, "/dev/", 5)) {
			NihListEntry *dep;

			dep = NIH_MUST (nih_list_entry_new (mnt));
			dep->data = device_parent;
			nih_ref (device_parent, dep);

			nih_list_add (&mnt->deps, &dep->entry);
			nih_debug ("%s parent is %s (mount %s)",
				   mnt->mountpoint, device_parent->mountpoint,
				   mnt->device);
		}

		/* Kernel filesystems can require rather more to mount than
		 * first appears, if a device spec has been given (ie. it's
		 * listed in fstab) then we also wait for the previous fstab
		 * entry - whatever it was.
		 */
		if (mnt->nodev
		    && mnt->device
		    && mnt->type
		    && (mnt->entry.prev != mounts)
		    && ((Mount *)mnt->entry.prev)->device
		    && ((Mount *)mnt->entry.prev)->type) {
			NihListEntry *dep;
			Mount *       prior;

			prior = (Mount *)mnt->entry.prev;

			dep = NIH_MUST (nih_list_entry_new (mnt));
			dep->data = prior;
			nih_ref (prior, dep);

			nih_list_add (&mnt->deps, &dep->entry);
			nih_debug ("%s prior fstab entry %s",
				   mnt->mountpoint, prior->mountpoint);
		}

		/* Tag the filesystem so we know which event it blocks */
		if (is_swap (mnt)) {
			mnt->tag = TAG_SWAP;
			num_swap++;
			nih_debug ("%s is swap", mnt->device);
		} else if (! strcmp (mnt->mountpoint, "/")) {
			mnt->tag = TAG_LOCAL;
			num_local++;
			nih_debug ("%s is local (root)", mnt->mountpoint);
		} else if (mount_parent && (mount_parent->tag == TAG_OTHER)) {
			mnt->tag = TAG_OTHER;
			nih_debug ("%s is other (inherited)", mnt->mountpoint);
		} else if (mount_parent && (mount_parent->tag == TAG_LOCAL)) {
			mnt->tag = TAG_LOCAL;
			num_local++;
			nih_debug ("%s is local (inherited)", mnt->mountpoint);
		} else if (mount_parent && (mount_parent->tag == TAG_REMOTE)) {
			mnt->tag = TAG_REMOTE;
			num_remote++;
			nih_debug ("%s is remote (inherited)", mnt->mountpoint);
		} else if (is_fhs (mnt)) {
			if (is_remote (mnt)) {
				mnt->tag = TAG_REMOTE;
				num_remote++;
				nih_debug ("%s is remote", mnt->mountpoint);
			} else if (mnt->nodev
				   && ((! mnt->type)
				       || strcmp (mnt->type, "fuse"))) {
				mnt->tag = TAG_VIRTUAL;
				num_virtual++;
				nih_debug ("%s is virtual", mnt->mountpoint);
			} else {
				mnt->tag = TAG_LOCAL;
				num_local++;
				nih_debug ("%s is local", mnt->mountpoint);
			}
		} else {
			nih_debug ("%s is other (default)", mnt->mountpoint);
		}
	}

 	NIH_LIST_FOREACH (mounts, iter) {
		Mount *mnt = (Mount *)iter;

		/* If it's already mounted, keep count of events and run hooks
		 * and such.
		 */
		if (mnt->mounted) {
			mnt->mounted = FALSE;
			mounted (mnt, FALSE);
		}
	}
}


static int
needs_remount (Mount *mnt)
{
	nih_assert (mnt != NULL);

	if (mnt->mounted && has_option (mnt, "ro", TRUE)
	    && mnt->opts && (! has_option (mnt, "ro", FALSE))) {
		return TRUE;
	} else {
		return FALSE;
	}
}

void
mounted (Mount *mnt,
	 int    try_more)
{
	int first_mount = FALSE;

	nih_assert (mnt != NULL);

	nih_debug ("%s", mnt->mountpoint);

	if (! mnt->mounted) {
		first_mount = TRUE;
		mnt->mounted = TRUE;
	}

	if (mnt->hook && first_mount) {
		if (mnt->hook (mnt) < 0) {
			delayed_exit (EXIT_ERROR);
			return;
		}
	}

	/* Any previous mount options no longer apply
	 * (ie. we're not read-only anymore)
	 */
	if (mnt->mount_opts)
		nih_unref (mnt->mount_opts, mounts);
	mnt->mount_opts = NULL;

	if ((! written_mtab) && try_more)
		write_mtab ();

	/* Does mounting this filesystem mean that we trigger a new event? */
	if (first_mount) {
		switch (mnt->tag) {
		case TAG_LOCAL:
			if (++num_local_mounted == num_local) {
				nih_info ("local finished");
				emit_event ("local-filesystems");

				if ((num_remote_mounted == num_remote)
				    && (num_virtual_mounted == num_virtual)) {
					nih_info ("fhs mounted");
					emit_event ("filesystem");
				}
			}
			break;
		case TAG_REMOTE:
			if (++num_remote_mounted == num_remote) {
				nih_info ("remote finished");
				emit_event ("remote-filesystems");

				if ((num_local_mounted == num_local)
				    && (num_virtual_mounted == num_virtual)) {
					nih_info ("fhs mounted");
					emit_event ("filesystem");
				}
			}
			break;
		case TAG_VIRTUAL:
			if (++num_virtual_mounted == num_virtual) {
				nih_info ("virtual finished");
				emit_event ("virtual-filesystems");

				if ((num_local_mounted == num_local)
				    && (num_remote_mounted == num_remote)) {
					nih_info ("fhs mounted");
					emit_event ("filesystem");
				}
			}
			break;
		case TAG_SWAP:
			if (++num_swap_mounted == num_swap) {
				nih_info ("swap finished");
				emit_event ("all-swaps");
			}
			break;
		default:
			/* other ignored */
			;
		}

		nih_debug ("local %zi/%zi remote %zi/%zi virtual %zi/%zi swap %zi/%zi",
			   num_local_mounted, num_local,
			   num_remote_mounted, num_remote,
			   num_virtual_mounted, num_virtual,
			   num_swap_mounted, num_swap);
	}

	/* Try mounting something else */
	if (try_more)
		try_mounts ();
}


void
try_mounts (void)
{
	int all = TRUE;

	NIH_LIST_FOREACH (mounts, iter) {
		Mount *mnt = (Mount *)iter;

		if (! mnt->mounted) {
			all = FALSE;
			try_mount (mnt, FALSE);
		}
	}

	if (all)
		nih_main_loop_exit (0);
}

void
try_mount (Mount *mnt,
	   int    force)
{
	nih_assert (mnt != NULL);

	NIH_LIST_FOREACH (&mnt->deps, dep_iter) {
		NihListEntry *dep_entry = (NihListEntry *)dep_iter;
		Mount *       dep = (Mount *)dep_entry->data;

		if (! dep->mounted) {
			nih_debug ("%s waiting for %s",
				   is_swap (mnt) ? mnt->device : mnt->mountpoint,
				   dep->mountpoint);
			return;
		}
	}

	/* Make sure that the underlying device is ready; we ignore this
	 * for kernel filesystems (which don't have a device), remote
	 * filesystems that are already mounted for writing and those
	 * built-ins without a type (ie. hooks).
	 */
	if (force
	    || mnt->ready
	    || mnt->nodev
	    || (is_remote (mnt) && mnt->mounted && (! needs_remount (mnt)))
	    || (! mnt->type))
	{
		/* Run swapon or mount as appropriate */
		if (is_swap (mnt)) {
			run_swapon (mnt);
		} else {
			run_mount (mnt, FALSE);
		}
	} else if (is_swap (mnt)) {
		nih_debug ("%s waiting for device", mnt->device);
	} else {
		nih_debug ("%s waiting for device %s",
			   mnt->mountpoint, mnt->device);
	}
}


pid_t
spawn (Mount *         mnt,
       char * const *  args,
       int             wait,
       void (*handler) (Mount *mnt, pid_t pid, int status))
{
	pid_t    pid;
	int      fds[2];
	char     flag = '!';
	Process *proc;

	nih_assert (mnt != NULL);
	nih_assert (args != NULL);
	nih_assert (args[0] != NULL);

	NIH_ZERO (pipe2 (fds, O_CLOEXEC));

	fflush (stdout);
	fflush (stderr);

	pid = fork ();
	if (pid < 0) {
		close (fds[0]);
		close (fds[1]);

		nih_fatal ("%s %s: %s", args[0],
			   is_swap (mnt) ? mnt->device : mnt->mountpoint,
			   strerror (errno));
		delayed_exit (EXIT_ERROR);
		return -1;
	} else if (! pid) {
		nih_local char *msg = NULL;

		for (char * const *arg = args; arg && *arg; arg++)
			NIH_MUST (nih_strcat_sprintf (&msg, NULL, msg ? " %s" : "%s", *arg));

		nih_debug ("%s", msg);

		fflush (stdout);
		fflush (stderr);
		execvp (args[0], args);
		nih_fatal ("%s %s [%d]: %s", args[0],
			   is_swap (mnt) ? mnt->device : mnt->mountpoint,
			   getpid (), strerror (errno));
		write (fds[1], &flag, 1);
		exit (0);
	} else {
		int ret;

		close (fds[1]);
		ret = read (fds[0], &flag, 1);
		close (fds[0]);

		if (ret > 0) {
			delayed_exit (EXIT_ERROR);
			return -1;
		}
	}

	nih_debug ("%s %s [%d]", args[0],
		   is_swap (mnt) ? mnt->device : mnt->mountpoint,
		   pid);

	proc = NIH_MUST (nih_new (NULL, Process));
	nih_list_init (&proc->entry);

	proc->mnt = mnt;

	proc->args = args;
	if (! wait)
		nih_ref (proc->args, proc);

	proc->pid = pid;

	proc->handler = handler;

	nih_list_add (procs, &proc->entry);

	if (wait) {
		siginfo_t info;

		NIH_ZERO (waitid (P_PID, pid, &info, WEXITED));
		spawn_child_handler (proc, pid, info.si_code == CLD_EXITED ? NIH_CHILD_EXITED : NIH_CHILD_KILLED,
				     info.si_status);
		return 0;
	} else {
		NIH_MUST (nih_child_add_watch (NULL, pid, NIH_CHILD_EXITED|NIH_CHILD_KILLED|NIH_CHILD_DUMPED,
					       (NihChildHandler)spawn_child_handler, proc));
		return pid;
	}
}

void
spawn_child_handler (Process *      proc,
		     pid_t          pid,
		     NihChildEvents event,
		     int            status)
{
	nih_assert (proc != NULL);
	nih_assert (pid == proc->pid);

	nih_list_remove (&proc->entry);

	if (event != NIH_CHILD_EXITED) {
		const char *sig;

		sig = nih_signal_to_name (status);
		if (sig) {
			nih_fatal ("%s %s [%d] killed by %s signal", proc->args[0],
				   is_swap (proc->mnt) ? proc->mnt->device : proc->mnt->mountpoint,
				   pid, sig);
		} else {
			nih_fatal ("%s %s [%d] killed by signal %d", proc->args[0],
				   is_swap (proc->mnt) ? proc->mnt->device : proc->mnt->mountpoint,
				   pid, status);
		}

		delayed_exit (EXIT_ERROR);

		nih_free (proc);
		return;
	} else if (status) {
		nih_warn ("%s %s [%d] terminated with status %d", proc->args[0],
			  is_swap (proc->mnt) ? proc->mnt->device : proc->mnt->mountpoint,
			  pid, status);
	} else {
		nih_info ("%s %s [%d] exited normally", proc->args[0],
			  is_swap (proc->mnt) ? proc->mnt->device : proc->mnt->mountpoint,
			  pid);
	}

	if (proc->handler)
		proc->handler (proc->mnt, pid, status);

	nih_free (proc);

	/* Exit now if there's a delayed exit */
	delayed_exit (EXIT_OK);
}


void
run_mount (Mount *mnt,
	   int    fake)
{
	nih_local char **args = NULL;
	size_t           args_len = 0;

	nih_assert (mnt != NULL);

	if (fake) {
		nih_debug ("mtab %s", mnt->mountpoint);
	} else if (mnt->mount_pid > 0) {
		nih_debug ("%s: already mounting", mnt->mountpoint);
		return;
	} else if (mnt->mounted) {
		if (needs_remount (mnt)) {
			nih_info ("remounting %s", mnt->mountpoint);
		} else {
			nih_debug ("%s: already mounted", mnt->mountpoint);
			mounted (mnt, TRUE);
			return;
		}
	} else if (! mnt->type) {
		nih_debug ("%s: hook", mnt->mountpoint);
		mounted (mnt, TRUE);
		return;
	} else {
		nih_info ("mounting %s", mnt->mountpoint);
	}

	args = NIH_MUST (nih_str_array_new (NULL));
	NIH_MUST (nih_str_array_add (&args, NULL, &args_len, "mount"));
	if (fake) {
		NIH_MUST (nih_str_array_add (&args, NULL, &args_len, "-f"));
	} else if ((! written_mtab)
		   && strcmp (mnt->type, "ntfs")
		   && strcmp (mnt->type, "ntfs-3g")) {
		NIH_MUST (nih_str_array_add (&args, NULL, &args_len, "-n"));
	} else if (mnt->has_showthrough) {
		NIH_MUST (nih_str_array_add (&args, NULL, &args_len, "-n"));
	}
	NIH_MUST (nih_str_array_add (&args, NULL, &args_len, "-a"));
	NIH_MUST (nih_str_array_add (&args, NULL, &args_len, "-t"));
	NIH_MUST (nih_str_array_add (&args, NULL, &args_len, mnt->type));
	if (mnt->opts) {
		nih_local char *opts = NULL;

		opts = cut_options (NULL, mnt, "showthrough", NULL);
		if (mnt->mounted && (! fake)) {
			char *tmp;

			tmp = NIH_MUST (nih_strdup (NULL, "remount,"));
			NIH_MUST (nih_strcat (&tmp, NULL, opts));

			nih_discard (opts);
			opts = tmp;
		}

		NIH_MUST (nih_str_array_add (&args, NULL, &args_len, "-o"));
		NIH_MUST (nih_str_array_addp (&args, NULL, &args_len, opts));
	} else if (mnt->mounted && (! fake)) {
		NIH_MUST (nih_str_array_add (&args, NULL, &args_len, "-o"));
		NIH_MUST (nih_str_array_add (&args, NULL, &args_len, "remount"));
	}
	NIH_MUST (nih_str_array_add (&args, NULL, &args_len, mnt->device ?: "none"));
	if (mnt->has_showthrough && (! fake)) {
		nih_local char *mountpoint = NULL;

		mountpoint = NIH_MUST (nih_sprintf (NULL, "/dev/%s",
						    mnt->mountpoint));

		for (size_t i = 5; i < strlen (mountpoint); i++)
			if (mountpoint[i] == '/')
				mountpoint[i] = '.';

		nih_debug ("diverting mount to %s", mountpoint);
		if ((mkdir (mountpoint, 0755) < 0)
		    && (errno != EEXIST)) {
			nih_fatal ("mkdir %s: %s", mountpoint, strerror (errno));

			delayed_exit (EXIT_ERROR);
			return;
		} else
			NIH_MUST (nih_str_array_add (&args, NULL, &args_len, mountpoint));
	} else {
		NIH_MUST (nih_str_array_add (&args, NULL, &args_len, mnt->mountpoint));
	}

	if (fake) {
 		spawn (mnt, args, TRUE, NULL);
	} else if (! is_remote (mnt)) {
 		spawn (mnt, args, TRUE, run_mount_finished);
	} else {
		mnt->mount_pid = spawn (mnt, args, FALSE, run_mount_finished);
	}
}

void
run_mount_finished (Mount *mnt,
		    pid_t  pid,
		    int    status)
{
	nih_assert (mnt != NULL);
	nih_assert ((mnt->mount_pid == pid)
		    || (mnt->mount_pid == -1));

	mnt->mount_pid = -1;

	if (status & ~(16 | 64)) {
		nih_error ("Filesystem could not be mounted: %s",
			   mnt->mountpoint);

		if (is_fhs (mnt) && (! is_remote (mnt)))
			delayed_exit (EXIT_MOUNT);
		return;
	}

	if (mnt->has_showthrough)
		mount_showthrough (mnt);
	mounted (mnt, TRUE);
}


void
run_swapon (Mount *mnt)
{
	nih_local char **args = NULL;
	size_t           args_len = 0;
	nih_local char * pri = NULL;

	nih_assert (mnt != NULL);
	nih_assert (mnt->device != NULL);

	if (mnt->mounted) {
		nih_debug ("%s: already activated", mnt->device);
		mounted (mnt, TRUE);
		return;
	} else if (mnt->mount_pid > 0) {
		nih_debug ("%s: already activating", mnt->device);
		return;
	}

	nih_info ("activating %s", mnt->device);

	args = NIH_MUST (nih_str_array_new (NULL));
	NIH_MUST (nih_str_array_add (&args, NULL, &args_len, "swapon"));

	if (((pri = get_option (NULL, mnt, "pri", FALSE)) != NULL)
	    && *pri) {
		NIH_MUST (nih_str_array_add (&args, NULL, &args_len, "-p"));
		NIH_MUST (nih_str_array_add (&args, NULL, &args_len, pri));
	}
	NIH_MUST (nih_str_array_add (&args, NULL, &args_len, mnt->device));

	spawn (mnt, args, TRUE, run_swapon_finished);
}

void
run_swapon_finished (Mount *mnt,
		     pid_t  pid,
		     int    status)
{
	nih_assert (mnt != NULL);
	nih_assert ((mnt->mount_pid == pid)
		    || (mnt->mount_pid == -1));

	mnt->mount_pid = -1;

	/* Swapon doesn't return any useful status codes, so we just
	 * carry on regardless if it failed.
	 */
	if (status)
		nih_warn ("Problem activating swap: %s", mnt->device);

	mounted (mnt, TRUE);
}


/* Returns: TRUE if the devices were successfully locked; FALSE if something
 * else had already locked one or more of them.
 */
int
fsck_lock (Mount *mnt)
{
	nih_assert (mnt != NULL);
	nih_assert (mnt->physical_dev_ids != NULL);

	NIH_HASH_FOREACH (mnt->physical_dev_ids, iter) {
		char *dev_id = ((NihListEntry *)iter)->str;

		if (nih_hash_lookup (fsck_locks, dev_id))
			return FALSE;
	}

	NIH_HASH_FOREACH (mnt->physical_dev_ids, iter) {
		char *        dev_id = ((NihListEntry *)iter)->str;
		NihListEntry *entry;

		entry = NIH_MUST (nih_list_entry_new (fsck_locks));
		entry->str = NIH_MUST (nih_strdup (entry, dev_id));

		nih_hash_add (fsck_locks, &entry->entry);

		nih_debug ("%s: lock dev_id %s", mnt->mountpoint, dev_id);
	}

	return TRUE;
}

void
fsck_unlock (Mount *mnt)
{
	nih_assert (mnt != NULL);
	nih_assert (mnt->physical_dev_ids != NULL);

	NIH_HASH_FOREACH (mnt->physical_dev_ids, iter) {
		char *        dev_id = ((NihListEntry *)iter)->str;
		NihListEntry *entry;

		entry = (NihListEntry *)nih_hash_lookup (fsck_locks, dev_id);
		nih_assert (entry != NULL);

		nih_free (entry);

		nih_debug ("%s: unlock dev_id %s", mnt->mountpoint, dev_id);
	}
}

void
queue_fsck (Mount *mnt)
{
	NihListEntry *entry;

	nih_assert (mnt != NULL);

	entry = NIH_MUST (nih_list_entry_new (fsck_queue));
	entry->data = mnt;
	nih_list_add (fsck_queue, &entry->entry);

	nih_debug ("%s: queuing check", mnt->mountpoint);

	run_fsck_queue ();
}

void
run_fsck_queue (void)
{
	NIH_LIST_FOREACH_SAFE (fsck_queue, iter) {
		NihListEntry *entry = (NihListEntry *)iter;
		Mount *mnt = (Mount *)entry->data;

		if (run_fsck (mnt)) {
			nih_free (entry);
			nih_debug ("%s: dequeuing check", mnt->mountpoint);
		}
	}
}

/* Returns: TRUE if the check can be dequeued, FALSE if it should be retried
 * later.
 */
int
run_fsck (Mount *mnt)
{
	nih_local char **args = NULL;
	size_t           args_len = 0;

	nih_assert (mnt != NULL);
	nih_assert (mnt->device != NULL);
	nih_assert (mnt->type != NULL);

	if (mnt->ready) {
		nih_debug ("%s: already ready", mnt->mountpoint);
<<<<<<< HEAD
		try_mount (mnt, FALSE);
		return;
	} else if (! mnt->check
		   && (! force_fsck || strcmp (mnt->mountpoint, "/"))) {
		nih_debug ("%s: no check required", mnt->mountpoint);
		mnt->ready = TRUE;
		try_mount (mnt, FALSE);
		return;
	} else if (mnt->mounted && (! has_option (mnt, "ro", TRUE))) {
		nih_debug ("%s: mounted filesystem", mnt->mountpoint);
		mnt->ready = TRUE;
		try_mount (mnt, FALSE);
		return;
=======
		device_ready (mnt);
		return TRUE;
	} else if (! mnt->check
		   && (! force_fsck || strcmp (mnt->mountpoint, "/"))) {
		nih_debug ("%s: no check required", mnt->mountpoint);
		device_ready (mnt);
		return TRUE;
	} else if (mnt->mounted && (! has_option (mnt, "ro", TRUE))) {
		nih_debug ("%s: mounted filesystem", mnt->mountpoint);
		device_ready (mnt);
		return TRUE;
>>>>>>> 9001747c
	} else if (mnt->fsck_pid > 0) {
		nih_debug ("%s: already checking", mnt->mountpoint);
		return TRUE;
	}

	update_mount_dev_ids (mnt);

	if (! fsck_lock (mnt))
		/* Another instance has already locked one or more of the
		 * physical devices.
		 */
		return FALSE;

	nih_info ("checking %s", mnt->mountpoint);

	args = NIH_MUST (nih_str_array_new (NULL));
	NIH_MUST (nih_str_array_add (&args, NULL, &args_len, "fsck"));
	if (fsck_fix) {
		NIH_MUST (nih_str_array_add (&args, NULL, &args_len, "-y"));
	} else {
		NIH_MUST (nih_str_array_add (&args, NULL, &args_len, "-a"));
	}
	if (force_fsck)
		NIH_MUST (nih_str_array_add (&args, NULL, &args_len, "-f"));
	NIH_MUST (nih_str_array_add (&args, NULL, &args_len, "-t"));
	NIH_MUST (nih_str_array_add (&args, NULL, &args_len, mnt->type));
	NIH_MUST (nih_str_array_add (&args, NULL, &args_len, mnt->device));

	mnt->fsck_pid = spawn (mnt, args, FALSE, run_fsck_finished);

	return TRUE;
}

void
run_fsck_finished (Mount *mnt,
		   pid_t  pid,
		   int    status)
{
	nih_assert (mnt != NULL);
	nih_assert (mnt->fsck_pid == pid);

	mnt->fsck_pid = -1;

	if (status & 2) {
		nih_error ("System must be rebooted: %s",
			   mnt->mountpoint);
		delayed_exit (EXIT_REBOOT);
		return;
	} else if (status & 4) {
		nih_error ("Filesystem has errors: %s",
			   mnt->mountpoint);
		if (is_fhs (mnt))
			delayed_exit (EXIT_FSCK);
		return;
	} else if (status & (8 | 16 | 128)) {
		nih_fatal ("General fsck error");
		if (is_fhs (mnt))
			delayed_exit (EXIT_ERROR);
		return;
	} else if (status & 1) {
		nih_info ("Filesystem errors corrected: %s",
			  mnt->mountpoint);
	} else if (status & 32) {
		nih_info ("Filesytem check cancelled: %s",
			  mnt->mountpoint);
	}

<<<<<<< HEAD
	mnt->ready = TRUE;
	try_mount (mnt, FALSE);
=======
	fsck_unlock (mnt);
	run_fsck_queue ();

	device_ready (mnt);
>>>>>>> 9001747c
}


void
write_mtab (void)
{
	int mtab;

	if (((mtab = open (_PATH_MOUNTED, O_CREAT | O_TRUNC | O_WRONLY, 0644)) < 0)
	    || (close (mtab) < 0))
		return;

	NIH_LIST_FOREACH (mounts, iter) {
		Mount *mnt = (Mount *)iter;

		if (! mnt->mounted)
			continue;
		if (! mnt->type)
			continue;
		if (is_swap (mnt))
			continue;

		run_mount (mnt, TRUE);
	}

	written_mtab = TRUE;
}


void
mount_showthrough (Mount *root)
{
	nih_local char * mountpoint = NULL;
	nih_local char **args = NULL;
	size_t           args_len = 0;

	nih_assert (root != NULL);
	nih_assert (root->has_showthrough);

	/* This is the mountpoint we actually used */
	mountpoint = NIH_MUST (nih_sprintf (NULL, "/dev/%s", root->mountpoint));
	for (size_t i = 5; i < strlen (mountpoint); i++)
		if (mountpoint[i] == '/')
			mountpoint[i] = '.';

	NIH_LIST_FOREACH (mounts, iter) {
		Mount *          mnt = (Mount *)iter;
		nih_local char * submount = NULL;
		nih_local char **args = NULL;
		size_t           args_len = 0;

		if (mnt->showthrough != root)
			continue;
		if (! mnt->mounted)
			continue;

		submount = NIH_MUST (nih_sprintf (NULL, "%s%s", mountpoint,
						  mnt->mountpoint + strlen (root->mountpoint)));

		args = NIH_MUST (nih_str_array_new (NULL));
		NIH_MUST (nih_str_array_add (&args, NULL, &args_len, "mount"));
		NIH_MUST (nih_str_array_add (&args, NULL, &args_len, "-n"));
		NIH_MUST (nih_str_array_add (&args, NULL, &args_len, "--bind"));
		NIH_MUST (nih_str_array_add (&args, NULL, &args_len, mnt->mountpoint));
		NIH_MUST (nih_str_array_add (&args, NULL, &args_len, submount));

		nih_debug ("binding %s to %s", mnt->mountpoint, submount);

		if (spawn (mnt, args, TRUE, NULL) < 0)
			return;
	}

	/* Now move the root mountpoint into the right place, along with
	 * all the bound mounts under it.
	 */
	args = NIH_MUST (nih_str_array_new (NULL));
	NIH_MUST (nih_str_array_add (&args, NULL, &args_len, "mount"));
	NIH_MUST (nih_str_array_add (&args, NULL, &args_len, "-n"));
	NIH_MUST (nih_str_array_add (&args, NULL, &args_len, "--move"));
	NIH_MUST (nih_str_array_add (&args, NULL, &args_len, mountpoint));
	NIH_MUST (nih_str_array_add (&args, NULL, &args_len, root->mountpoint));

	nih_debug ("moving %s", root->mountpoint);

	if (spawn (root, args, TRUE, NULL) < 0)
		return;

	if ((rmdir (mountpoint) < 0)
	    && (errno != EEXIST))
		nih_warn ("rmdir %s: %s", mountpoint, strerror (errno));

	if (written_mtab)
		run_mount (root, TRUE);
}


void
upstart_disconnected (DBusConnection *connection)
{
	nih_fatal (_("Disconnected from Upstart"));
	delayed_exit (EXIT_ERROR);
}

void
emit_event (const char *name)
{
	DBusPendingCall *pending_call;
	nih_local char **env = NULL;

	nih_assert (name != NULL);

	env = NIH_MUST (nih_str_array_new (NULL));

	pending_call = NIH_SHOULD (upstart_emit_event (upstart,
						       name, env, FALSE,
						       NULL, emit_event_error, NULL,
						       NIH_DBUS_TIMEOUT_NEVER));
	if (! pending_call) {
		NihError *err;

		err = nih_error_get ();
		nih_warn ("%s", err->message);
		nih_free (err);

		return;
	}

	dbus_pending_call_unref (pending_call);
}

void
emit_event_error (void *          data,
		  NihDBusMessage *message)
{
	NihError *err;

	err = nih_error_get ();
	nih_warn ("%s", err->message);
	nih_free (err);
}


static void
try_udev_device (struct udev_device *udev_device)
{
	const char *            action;
	const char *            subsystem;
	const char *            kernel;
	const char *            devname;
	const char *            usage;
	const char *            type;
	const char *            uuid;
	const char *            label;
	struct udev_list_entry *devlinks;

	action    = udev_device_get_action (udev_device);
	subsystem = udev_device_get_subsystem (udev_device);
	kernel    = udev_device_get_sysname (udev_device);
	devname   = udev_device_get_devnode (udev_device);
	devlinks  = udev_device_get_devlinks_list_entry (udev_device);
	usage     = udev_device_get_property_value (udev_device, "ID_FS_USAGE");
	type      = udev_device_get_property_value (udev_device, "ID_FS_TYPE");
	uuid      = udev_device_get_property_value (udev_device, "ID_FS_UUID");
	label     = udev_device_get_property_value (udev_device, "ID_FS_LABEL");

	if ((! subsystem)
	    || strcmp (subsystem, "block"))
		return;

	if (action
	    && strcmp (action, "add")
	    && strcmp (action, "change"))
		return;

	/* devmapper, md, loop and ram devices must be "ready" before
	 * we'll try them - as must any device we found without udev.
	 */
	if ((! action)
	    || (! strncmp (kernel, "dm-", 3))
	    || (! strncmp (kernel, "md", 2))
	    || (! strncmp (kernel, "loop", 4))
	    || (! strncmp (kernel, "ram", 3))) {
		if ((! usage) && (! type) && (! uuid) && (! label)) {
			if (action)
				nih_debug ("ignored %s (not yet ready?)", devname);
			return;
		}
	}

	nih_debug ("%s %s %s %s", subsystem, devname, uuid, label);

	NIH_LIST_FOREACH (mounts, iter) {
		Mount *mnt = (Mount *)iter;

		if (! mnt->device)
			continue;

		if ((! strncmp (mnt->device, "UUID=", 5))
		    && uuid
		    && (! strcmp (mnt->device + 5, uuid))) {
			struct udev_list_entry *devlink;

			nih_debug ("%s by uuid", mnt->mountpoint);

			for (devlink = devlinks; devlink;
			     devlink = udev_list_entry_get_next (devlink)) {
				const char *name = udev_list_entry_get_name (devlink);

				if (! strncmp (name, "/dev/disk/by-uuid/", 18)) {
					update_mount (mnt, name, -1, NULL, NULL, NULL);
					break;
				}
			}

			if (! devlink)
				update_mount (mnt, devname, -1, NULL, NULL, NULL);
		} else if ((! strncmp (mnt->device, "LABEL=", 6))
			   && label
			   && (! strcmp (mnt->device + 6, label))) {
			struct udev_list_entry *devlink;

			nih_debug ("%s by label", mnt->mountpoint);

			for (devlink = devlinks; devlink;
			     devlink = udev_list_entry_get_next (devlink)) {
				const char *name = udev_list_entry_get_name (devlink);

				if (! strncmp (name, "/dev/disk/by-label/", 18)) {
					update_mount (mnt, name, -1, NULL, NULL, NULL);
					break;
				}
			}

			if (! devlink)
				update_mount (mnt, devname, -1, NULL, NULL, NULL);
		} else if (! strcmp (mnt->device, devname)) {
			nih_debug ("%s by name", mnt->mountpoint);
		} else {
			struct udev_list_entry *devlink;

			for (devlink = devlinks; devlink;
			     devlink = udev_list_entry_get_next (devlink)) {
				const char *name = udev_list_entry_get_name (devlink);

				if (! strcmp (mnt->device, name)) {
					nih_debug ("%s by link %s", mnt->mountpoint,
						   name);
					break;
				}
			}

			if (! devlink)
				continue;
		}

		if (mnt->udev_device)
			udev_device_unref (mnt->udev_device);

		mnt->udev_device = udev_device;
		udev_device_ref (mnt->udev_device);

		mnt->physical_dev_ids_needed = TRUE;

		queue_fsck (mnt);
	}
}

void
udev_monitor_watcher (struct udev_monitor *udev_monitor,
		      NihIoWatch *         watch,
		      NihIoEvents          events)
{
	struct udev_device *udev_device;

	nih_assert (udev_monitor != NULL);

	udev_device = udev_monitor_receive_device (udev_monitor);
	if (! udev_device)
		return;

	try_udev_device (udev_device);

	udev_device_unref (udev_device);
}

void
udev_catchup (struct udev *udev)
{
	struct udev_enumerate * udev_enumerate;
	struct udev_list_entry *device_path;

	nih_assert (udev != NULL);

	udev_enumerate = udev_enumerate_new (udev);
	nih_assert (udev_enumerate_add_match_subsystem (udev_enumerate, "block") == 0);

	nih_debug ("catching up");

	udev_enumerate_scan_devices (udev_enumerate);

	for (device_path = udev_enumerate_get_list_entry (udev_enumerate);
	     device_path != NULL;
	     device_path = udev_list_entry_get_next (device_path)) {
		const char *        path = udev_list_entry_get_name (device_path);
		struct udev_device *udev_device;

		udev_device = udev_device_new_from_syspath (udev, path);
		if (udev_device)
			try_udev_device (udev_device);

		udev_device_unref (udev_device);
	}
}


void
usr1_handler (void *     data,
	      NihSignal *signal)
{
	nih_debug ("Received SIGUSR1 (network device up)");

	NIH_LIST_FOREACH (mounts, iter) {
		Mount *mnt = (Mount *)iter;

		if (is_remote (mnt) && (! mnt->mounted))
			try_mount (mnt, TRUE);
	}
}


int dev_hook_walk (const char *       fpath,
		   const struct stat *sb,
		   int                typeflag,
		   struct FTW *       ftwbuf)
{
	Mount * mnt = nftw_hook_args.mnt;
	char dest[PATH_MAX];

	strcpy (dest, mnt->mountpoint);
	strcat (dest, fpath + 17);

	if (S_ISDIR (sb->st_mode)) {
		if ((mkdir (dest, sb->st_mode & ~S_IFMT) < 0)
		    && (errno != EEXIST))
			nih_warn ("%s: %s", dest, strerror (errno));
	} else if (S_ISLNK (sb->st_mode)) {
		char target[PATH_MAX];
		ssize_t len;

		len = readlink (fpath, target, sizeof target);
		target[len] = '\0';

		if ((symlink (target, dest) < 0)
		    && (errno != EEXIST))
			nih_warn ("%s: %s", dest, strerror (errno));
	} else {
		if ((mknod (dest, sb->st_mode, sb->st_rdev) < 0)
		    && (errno != EEXIST))
			nih_warn ("%s: %s", dest, strerror (errno));
	}

	return FTW_CONTINUE;
}


int
dev_hook (Mount *mnt)
{
	nih_assert (mnt != NULL);

	nih_debug ("populating %s", mnt->mountpoint);

	nftw_hook_args.mnt = mnt;
	nftw ("/lib/udev/devices", dev_hook_walk, 1024,
	      FTW_ACTIONRETVAL | FTW_PHYS | FTW_MOUNT);
	nftw_hook_args.mnt = NULL;

	return 0;
}

int tmp_hook_walk (const char *       fpath,
		   const struct stat *sb,
		   int                typeflag,
		   struct FTW *       ftwbuf)
{
	Mount * mnt = nftw_hook_args.mnt;
	const char *name = fpath + ftwbuf->base;

	if (! ftwbuf->level)
		return FTW_CONTINUE;

	if (S_ISDIR (sb->st_mode)) {
		if (strcmp (name, "lost+found")
		    && (nftw_hook_args.purge
			|| ((sb->st_mtime < nftw_hook_args.barrier
			     && (sb->st_ctime < nftw_hook_args.barrier)))))
		{
			if (rmdir (fpath) < 0)
				nih_warn ("%s: %s", fpath, strerror (errno));
		}

	} else {
		if (strcmp (name, "quota.user")
		    && strcmp (name, "aquota.user")
		    && strcmp (name, "quote.group")
		    && strcmp (name, "aquota.group")
		    && strcmp (name, ".journal")
		    && fnmatch ("...security*", name, FNM_PATHNAME)
		    && (nftw_hook_args.purge
			|| ((sb->st_mtime < nftw_hook_args.barrier)
			    && (sb->st_ctime < nftw_hook_args.barrier)
			    && (sb->st_atime < nftw_hook_args.barrier))
			|| ((ftwbuf->level == 1)
			    && (! fnmatch (".X*-lock", fpath + ftwbuf->base, FNM_PATHNAME)))))
		{
			if (unlink (fpath) < 0)
				nih_warn ("%s: %s", fpath, strerror (errno));
		}

	}

	return FTW_CONTINUE;
}

int
tmp_hook (Mount *mnt)
{
	struct stat statbuf;

	nih_assert (mnt != NULL);

	if ((lstat (mnt->mountpoint, &statbuf) < 0)
	    || (! (statbuf.st_mode & S_IWOTH))) {
		nih_debug ("cowardly not cleaning up %s", mnt->mountpoint);
		return 0;
	} else if (tmptime < 0) {
		nih_debug ("not cleaning up %s", mnt->mountpoint);
		return 0;
	}

	nih_debug ("cleaning up %s", mnt->mountpoint);

	if (tmptime > 0) {
		nftw_hook_args.purge = FALSE;
		nftw_hook_args.barrier = time (NULL) - (tmptime * 3600);
	} else {
		nftw_hook_args.purge = TRUE;
		nftw_hook_args.barrier = 0;
	}

	nftw_hook_args.mnt = mnt;
	nftw (mnt->mountpoint, tmp_hook_walk, 1024,
	      FTW_ACTIONRETVAL | FTW_DEPTH | FTW_PHYS | FTW_MOUNT);
	nftw_hook_args.mnt = NULL;

	return 0;
}

	int var_run_hook_walk (const char *       fpath,
			       const struct stat *sb,
			       int                typeflag,
			       struct FTW *       ftwbuf)
	{
		Mount * mnt = nftw_hook_args.mnt;
		char dest[PATH_MAX];

		strcpy (dest, mnt->mountpoint);
		strcat (dest, fpath + 22);

		if (S_ISDIR (sb->st_mode)) {
			if ((mkdir (dest, sb->st_mode & ~S_IFMT) < 0)
			    && (errno != EEXIST))
				nih_warn ("%s: %s", dest, strerror (errno));
		} else if (S_ISLNK (sb->st_mode)) {
			char target[PATH_MAX];
			ssize_t len;

			len = readlink (fpath, target, sizeof target);
			target[len] = '\0';

			if ((symlink (target, dest) < 0)
			    && (errno != EEXIST))
				nih_warn ("%s: %s", dest, strerror (errno));
		} else {
			int     in_fd;
			int     out_fd;
			char    buf[4096];
			ssize_t len;

			in_fd = open (fpath, O_RDONLY);
			if (in_fd < 0) {
				nih_warn ("%s: %s", fpath, strerror (errno));
				return FTW_CONTINUE;
			}

			out_fd = open (dest, O_WRONLY | O_CREAT | O_TRUNC,
				       0644);
			if (out_fd < 0) {
				nih_warn ("%s: %s", dest, strerror (errno));
				close (in_fd);
				return FTW_CONTINUE;
			}

			while ((len = read (in_fd, buf, sizeof buf)) > 0)
				write (out_fd, buf, len);

			close (in_fd);
			if (close (out_fd) < 0)
				nih_warn ("%s: %s", dest, strerror (errno));
		}

		return FTW_CONTINUE;
	}


int
var_run_hook (Mount *mnt)
{
	char  path[PATH_MAX];
	int   fd;
	FILE *fp;

	nih_assert (mnt != NULL);

	if (nih_main_write_pidfile (getpid ()) < 0) {
		NihError *err;

		err = nih_error_get ();
		nih_warn ("%s: %s", nih_main_get_pidfile (), err->message);
		nih_free (err);
	}

	nih_debug ("creating %s/utmp", mnt->mountpoint);

	strcpy (path, mnt->mountpoint);
	strcat (path, "/utmp");

	if (((fd = open (path, O_WRONLY | O_CREAT | O_TRUNC, 0664)) < 0)
	    || (close (fd) < 0)) {
		nih_warn ("%s: %s", path, strerror (errno));
	} else {
		struct group *grp;

		grp = getgrnam ("utmp");
		if (grp)
			chown (path, 0, grp->gr_gid);
	}


	nih_debug ("creating %s/motd", mnt->mountpoint);

	strcpy (path, mnt->mountpoint);
	strcat (path, "/motd");

	fp = fopen (path, "w");
	if (! fp) {
		nih_warn ("%s: %s", path, strerror (errno));
	} else {
		struct utsname uts;

		uname (&uts);
		fprintf (fp, "%s %s %s %s %s\n",
			 uts.sysname, uts.nodename, uts.release, uts.version,
			 uts.machine);
		fflush (fp);

		if ((fd = open ("/etc/motd.tail", O_RDONLY)) >= 0) {
			char    buf[4096];
			ssize_t len;

			while ((len = read (fd, buf, sizeof buf)) > 0)
				write (fileno (fp), buf, len);

			close (fd);
		}

		if (fclose (fp))
			nih_warn ("%s: %s", path, strerror (errno));
	}


	nih_debug ("populating %s from initramfs", mnt->mountpoint);

	nftw_hook_args.mnt = mnt;
	nftw ("/dev/.initramfs/varrun", var_run_hook_walk, 1024,
	      FTW_ACTIONRETVAL | FTW_PHYS | FTW_MOUNT);
	nftw_hook_args.mnt = NULL;

	return 0;
}


int
tmptime_option (NihOption * option,
		const char *arg)
{
        int *value;

        nih_assert (option != NULL);
        nih_assert (option->value != NULL);
        nih_assert (arg != NULL);

        value = (int *)option->value;

	if (strcmp (arg, "infinite")
	    && strcmp (arg, "infinity")) {
		*value = atoi (arg);
	} else {
		*value = -1;
	}

        return 0;
}

/**
 * options:
 *
 * Command-line options accepted by this program.
 **/
static NihOption options[] = {
	{ 0, "daemon", N_("Detach and run in the background"),
	  NULL, NULL, &daemonise, NULL },
	{ 0, "force-fsck", N_("Force check of all filesystems"),
	  NULL, NULL, &force_fsck, NULL },
	{ 0, "fsck-fix", N_("Attempt to fix all fsck errors"),
	  NULL, NULL, &fsck_fix, NULL },
	{ 0, "tmptime", N_("Grace to give files in /tmp"),
	  NULL, "HOURS", &tmptime, tmptime_option },

	NIH_OPTION_LAST
};


int
main (int   argc,
      char *argv[])
{
	char **              args;
	DBusConnection *     connection;
	struct udev *        udev;
	struct udev_monitor *udev_monitor;
	Mount *              root;
	int                  ret;

	nih_main_init (argv[0]);

	nih_option_set_synopsis (_("Mount filesystems on boot"));
	nih_option_set_help (
		_("By default, mountall does not detach from the "
		  "console and remains in the foreground.  Use the --daemon "
		  "option to have it detach."));

	args = nih_option_parser (NULL, argc, argv, options, FALSE);
	if (! args)
		exit (EXIT_ERROR);

	nih_signal_reset ();

	/* Initialise the connection to Upstart */
	connection = NIH_SHOULD (nih_dbus_connect (DBUS_ADDRESS_UPSTART, upstart_disconnected));
	if (! connection) {
		NihError *err;

		err = nih_error_get ();
		nih_fatal ("%s: %s", _("Could not connect to Upstart"),
			   err->message);
		nih_free (err);

		exit (EXIT_ERROR);
	}

	upstart = NIH_SHOULD (nih_dbus_proxy_new (NULL, connection,
						  NULL, DBUS_PATH_UPSTART,
						  NULL, NULL));
	if (! upstart) {
		NihError *err;

		err = nih_error_get ();
		nih_fatal ("%s: %s", _("Could not create Upstart proxy"),
			   err->message);
		nih_free (err);

		exit (EXIT_ERROR);
	}

	/* Initialise the connection to udev */
	nih_assert (udev = udev_new ());
	nih_assert (udev_monitor = udev_monitor_new_from_netlink (udev, "udev"));
	nih_assert (udev_monitor_filter_add_match_subsystem_devtype (udev_monitor, "block", NULL) == 0);
	nih_assert (udev_monitor_enable_receiving (udev_monitor) == 0);

	NIH_MUST (nih_io_add_watch (NULL, udev_monitor_get_fd (udev_monitor),
				    NIH_IO_READ,
				    (NihIoWatcher)udev_monitor_watcher,
				    udev_monitor));

	mounts = NIH_MUST (nih_list_new (NULL));
	procs = NIH_MUST (nih_list_new (NULL));

	/* Parse /proc/filesystems to find out which filesystems don't
	 * have devices.
	 */
	parse_filesystems ();

	/* Initialse mount table with built-in filesystems, then parse
	 * from /etc/fstab and /proc/self/mountinfo to find out what else
	 * we need to do.
	 */
	for (builtin = builtins; builtin->mountpoint; builtin++) {
		Mount *mnt;

		mnt = new_mount (builtin->mountpoint, builtin->device, builtin->check,
				 builtin->type, builtin->opts, builtin->hook);
		mnt->arch_specific = builtin->arch_specific;
	}

	parse_fstab ();
	parse_mountinfo ();

	/* Apply policy as to what waits for what, etc. */
	mount_policy ();

	/* Initialise the fsck queue. */
	fsck_queue = NIH_MUST (nih_list_new (NULL));
	fsck_locks = NIH_MUST (nih_hash_string_new (NULL, 10));

	/* Sanity check, the root filesystem should be already mounted */
	root = find_mount ("/");
	if (! root->mounted) {
		nih_fatal ("%s", _("root filesystem isn't mounted"));
		exit (EXIT_ERROR);
	}

	/* Become daemon */
	if (daemonise) {
		pid_t pid;

		/* Fork once because Upstart makes us a session leader,
		 * or we may be a session leader of an existing process
		 * group.
		 */
		pid = fork ();
		if (pid < 0) {
			nih_fatal ("%s: %s", _("Unable to become daemon"),
				   strerror (errno));

			exit (EXIT_ERROR);
		} else if (pid > 0) {
			exit (0);
		}

		/* Create a new session */
		setsid ();

		/* Fork again so that we're not the leader of that session */
		pid = fork ();
		if (pid < 0) {
			nih_fatal ("%s: %s", _("Unable to become daemon"),
				   strerror (errno));

			exit (EXIT_ERROR);
		} else if (pid > 0) {
			exit (0);
		}

		/* Usual daemon cleanups */
		if (chdir ("/"))
			;
		umask (0);

		/* Send all logging output to syslog */
		//openlog (program_name, LOG_PID, LOG_DAEMON);
		//nih_log_set_logger (nih_logger_syslog);

		nih_signal_set_ignore (SIGHUP);

		nih_signal_set_handler (SIGINT, nih_signal_handler);
		NIH_MUST (nih_signal_add_handler (NULL, SIGINT, nih_main_term_signal, NULL));
	}

	nih_signal_set_handler (SIGCHLD, nih_signal_handler);

	/* Handle TERM and INT signals gracefully */
	nih_signal_set_handler (SIGTERM, nih_signal_handler);
	NIH_MUST (nih_signal_add_handler (NULL, SIGTERM, nih_main_term_signal, NULL));

	/* SIGUSR1 tells us that a network device came up */
	nih_signal_set_handler (SIGUSR1, nih_signal_handler);
	NIH_MUST (nih_signal_add_handler (NULL, SIGUSR1, usr1_handler, NULL));

	/* See what we can mount straight away */
	try_mounts ();

	/* Catch up with udev */
	udev_catchup (udev);

	ret = nih_main_loop ();

	nih_discard (fsck_queue);
	nih_discard (fsck_locks);

	nih_main_unlink_pidfile ();

	return ret;
}

void
delayed_exit (int code)
{
	exit_code = nih_max (exit_code, code);

	if (exit_code && NIH_LIST_EMPTY (procs)) {
		nih_main_unlink_pidfile ();
		exit (exit_code);
	}
}<|MERGE_RESOLUTION|>--- conflicted
+++ resolved
@@ -88,12 +88,8 @@
 
 	char *              device;
 	struct udev_device *udev_device;
-<<<<<<< HEAD
-=======
 	NihHash *           physical_dev_ids;
 	int                 physical_dev_ids_needed;
-	int                 check;
->>>>>>> 9001747c
 	pid_t               fsck_pid;
 	int                 ready;
 
@@ -400,12 +396,8 @@
 
 	mnt->device = device ? NIH_MUST (nih_strdup (mounts, device)) : NULL;
 	mnt->udev_device = NULL;
-<<<<<<< HEAD
-=======
 	mnt->physical_dev_ids = NULL;
 	mnt->physical_dev_ids_needed = FALSE;
-	mnt->check = check;
->>>>>>> 9001747c
 	mnt->fsck_pid = -1;
 	mnt->ready = FALSE;
 
@@ -1913,33 +1905,19 @@
 
 	if (mnt->ready) {
 		nih_debug ("%s: already ready", mnt->mountpoint);
-<<<<<<< HEAD
 		try_mount (mnt, FALSE);
-		return;
+		return TRUE;
 	} else if (! mnt->check
 		   && (! force_fsck || strcmp (mnt->mountpoint, "/"))) {
 		nih_debug ("%s: no check required", mnt->mountpoint);
 		mnt->ready = TRUE;
 		try_mount (mnt, FALSE);
-		return;
+		return TRUE;
 	} else if (mnt->mounted && (! has_option (mnt, "ro", TRUE))) {
 		nih_debug ("%s: mounted filesystem", mnt->mountpoint);
 		mnt->ready = TRUE;
 		try_mount (mnt, FALSE);
-		return;
-=======
-		device_ready (mnt);
 		return TRUE;
-	} else if (! mnt->check
-		   && (! force_fsck || strcmp (mnt->mountpoint, "/"))) {
-		nih_debug ("%s: no check required", mnt->mountpoint);
-		device_ready (mnt);
-		return TRUE;
-	} else if (mnt->mounted && (! has_option (mnt, "ro", TRUE))) {
-		nih_debug ("%s: mounted filesystem", mnt->mountpoint);
-		device_ready (mnt);
-		return TRUE;
->>>>>>> 9001747c
 	} else if (mnt->fsck_pid > 0) {
 		nih_debug ("%s: already checking", mnt->mountpoint);
 		return TRUE;
@@ -2007,15 +1985,11 @@
 			  mnt->mountpoint);
 	}
 
-<<<<<<< HEAD
+	fsck_unlock (mnt);
+	run_fsck_queue ();
+
 	mnt->ready = TRUE;
 	try_mount (mnt, FALSE);
-=======
-	fsck_unlock (mnt);
-	run_fsck_queue ();
-
-	device_ready (mnt);
->>>>>>> 9001747c
 }
 
 
@@ -2714,6 +2688,8 @@
 
 	mounts = NIH_MUST (nih_list_new (NULL));
 	procs = NIH_MUST (nih_list_new (NULL));
+	fsck_queue = NIH_MUST (nih_list_new (NULL));
+	fsck_locks = NIH_MUST (nih_hash_string_new (NULL, 10));
 
 	/* Parse /proc/filesystems to find out which filesystems don't
 	 * have devices.
@@ -2737,10 +2713,6 @@
 
 	/* Apply policy as to what waits for what, etc. */
 	mount_policy ();
-
-	/* Initialise the fsck queue. */
-	fsck_queue = NIH_MUST (nih_list_new (NULL));
-	fsck_locks = NIH_MUST (nih_hash_string_new (NULL, 10));
 
 	/* Sanity check, the root filesystem should be already mounted */
 	root = find_mount ("/");
@@ -2814,9 +2786,6 @@
 
 	ret = nih_main_loop ();
 
-	nih_discard (fsck_queue);
-	nih_discard (fsck_locks);
-
 	nih_main_unlink_pidfile ();
 
 	return ret;
